--- conflicted
+++ resolved
@@ -243,7 +243,6 @@
         assert np.allclose(random_dataset.dataobj, ds2.dataobj)
 
 
-<<<<<<< HEAD
 def test_from_filename_keep_file_open(random_dataset: BaseDataset, tmp_path: Path):
     h5_file = tmp_path / f"lazy_dataset{NFDH5_EXT}"
     random_dataset.to_filename(h5_file)
@@ -277,7 +276,6 @@
         if h5_file.id.valid:
             h5_file.close()
 
-=======
 def test_from_filename_keep_file_open_maintains_affine(random_dataset: BaseDataset):
     """Loading with ``keep_file_open`` should not trip affine validation."""
 
@@ -291,7 +289,6 @@
         np.testing.assert_array_equal(ds2.affine, random_dataset.affine)
 
         ds2.close()
->>>>>>> 54a3aae6
 
 def test_to_nifti(random_dataset: BaseDataset):
     """Test writing a dataset to a NIfTI file."""
