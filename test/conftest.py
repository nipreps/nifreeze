# emacs: -*- mode: python; py-indent-offset: 4; indent-tabs-mode: nil -*-
# vi: set ft=python sts=4 ts=4 sw=4 et:
#
# Copyright The NiPreps Developers <nipreps@gmail.com>
#
# Licensed under the Apache License, Version 2.0 (the "License");
# you may not use this file except in compliance with the License.
# You may obtain a copy of the License at
#
#     http://www.apache.org/licenses/LICENSE-2.0
#
# Unless required by applicable law or agreed to in writing, software
# distributed under the License is distributed on an "AS IS" BASIS,
# WITHOUT WARRANTIES OR CONDITIONS OF ANY KIND, either express or implied.
# See the License for the specific language governing permissions and
# limitations under the License.
#
# We support and encourage derived works from this project, please read
# about our expectations at
#
#     https://www.nipreps.org/community/licensing/
#
"""py.test configuration."""

import os
from pathlib import Path

import nibabel as nb
import numpy as np
import pytest

test_data_env = os.getenv("TEST_DATA_HOME", str(Path.home() / "nifreeze-tests"))
test_output_dir = os.getenv("TEST_OUTPUT_DIR")
test_workdir = os.getenv("TEST_WORK_DIR")

_datadir = (Path(__file__).parent / "data").absolute()


def pytest_report_header(config):
    return f"""\
TEST_DATA_HOME: {test_data_env}.
TEST_OUTPUT_DIR: {test_output_dir or "<unset> (output files will be discarded)"}.
TEST_WORK_DIR: {test_workdir or "<unset> (intermediate files will be discarded)"}.
"""


@pytest.fixture(autouse=True)
def doctest_imports(doctest_namespace):
    """Populates doctests with some conveniency imports."""
    doctest_namespace["np"] = np
    doctest_namespace["nb"] = nb
    doctest_namespace["os"] = os
    doctest_namespace["Path"] = Path
    doctest_namespace["repodata"] = _datadir


@pytest.fixture(scope="session")
def outdir():
    """Determine if test artifacts should be stored somewhere or deleted."""
    return None if test_output_dir is None else Path(test_output_dir)


@pytest.fixture(scope="session")
def datadir():
    """Return a data path outside the package's structure (i.e., large datasets)."""
    return Path(test_data_env)


@pytest.fixture(scope="session")
def repodata():
    """Return the path to this repository's test data folder."""
    return _datadir


def pytest_addoption(parser):
    parser.addoption(
        "--warnings-as-errors",
        action="store_true",
        help="Consider all uncaught warnings as errors.",
    )


<<<<<<< HEAD
@pytest.fixture(scope="session")
def motion_data(tmp_path_factory, datadir):
    # Temporary directory for session-scoped fixtures
    tmp_path = tmp_path_factory.mktemp("motion_test_data")

    dwdata = DWI.from_filename(datadir / "dwi.h5")
    b0nii = nb.Nifti1Image(dwdata.bzero, dwdata.affine, None)
    masknii = (
        nb.Nifti1Image(dwdata.brainmask.astype(np.uint8), dwdata.affine, None)
        if dwdata.brainmask is not None
        else None
    )

    # Generate a list of large-yet-plausible bulk-head motion
    xfms = nt.linear.LinearTransformsMapping(
        [
            nb.affines.from_matvec(nb.eulerangles.euler2mat(x=0.03, z=0.005), (0.8, 0.2, 0.2)),
            nb.affines.from_matvec(nb.eulerangles.euler2mat(x=0.02, z=0.005), (0.8, 0.2, 0.2)),
            nb.affines.from_matvec(nb.eulerangles.euler2mat(x=0.02, z=0.02), (0.4, 0.2, 0.2)),
            nb.affines.from_matvec(nb.eulerangles.euler2mat(x=-0.02, z=0.02), (0.4, 0.2, 0.2)),
            nb.affines.from_matvec(nb.eulerangles.euler2mat(x=-0.02, z=0.002), (0.0, 0.2, 0.2)),
            nb.affines.from_matvec(nb.eulerangles.euler2mat(y=-0.02, z=0.002), (0.0, 0.2, 0.2)),
            nb.affines.from_matvec(nb.eulerangles.euler2mat(y=-0.01, z=0.002), (0.0, 0.4, 0.2)),
        ],
        reference=b0nii,
    )

    # Induce motion into dataset (i.e., apply the inverse transforms)
    moved_nii = nt.resampling.apply(~xfms, b0nii, reference=b0nii)

    # Save the moved dataset for debugging or further processing
    moved_path = tmp_path / "test.nii.gz"
    ground_truth_path = tmp_path / "ground_truth.nii.gz"
    moved_nii.to_filename(moved_path)
    nt.resampling.apply(xfms, moved_nii).to_filename(ground_truth_path)

    # Wrap into dataset object
    dwi_motion = DWI(
        dataobj=np.asanyarray(moved_nii.dataobj),
        affine=b0nii.affine,
        bzero=dwdata.bzero,
        gradients=dwdata.gradients[..., : len(xfms)],
        brainmask=dwdata.brainmask,
    )

    # Return data as a dictionary (or any format that makes sense for your tests)
    return {
        "b0nii": b0nii,
        "masknii": masknii,
        "moved_nii": moved_nii,
        "xfms": xfms,
        "moved_path": moved_path,
        "ground_truth_path": ground_truth_path,
        "moved_nifreeze": dwi_motion,
    }


=======
>>>>>>> 359b03be
@pytest.hookimpl(trylast=True)
def pytest_sessionfinish(session, exitstatus):
    have_werrors = os.getenv("NIFREEZE_WERRORS", False)
    have_werrors = session.config.getoption("--warnings-as-errors", False) or have_werrors
    if have_werrors:
        # Check if there were any warnings during the test session
        reporter = session.config.pluginmanager.get_plugin("terminalreporter")
        if reporter.stats.get("warnings", None):
            session.exitstatus = 2


@pytest.hookimpl
def pytest_terminal_summary(terminalreporter, exitstatus, config):
    have_werrors = os.getenv("NIFREEZE_WERRORS", False)
    have_werrors = config.getoption("--warnings-as-errors", False) or have_werrors
    have_warnings = terminalreporter.stats.get("warnings", None)
    if have_warnings and have_werrors:
        terminalreporter.ensure_newline()
        terminalreporter.section("Werrors", sep="=", red=True, bold=True)
        terminalreporter.line(
            "Warnings as errors: Activated.\n"
            f"{len(have_warnings)} warnings were raised and treated as errors.\n"
        )


@pytest.fixture(autouse=True)
def random_number_generator(request):
    """Automatically set a fixed-seed random number generator for all tests."""
    request.node.rng = np.random.default_rng(1234)


def _generate_random_uniform_nd_data(request, size, a=0.0, b=1.0):
    rng = request.node.rng
    data = rng.random(size=size).astype(np.float32)
    return (b - a) * data + a


def _generate_random_uniform_spatial_data(request, size, a, b):
    data = _generate_random_uniform_nd_data(request, size, a, b)
    affine = np.eye(4, dtype="float32")
    return data, affine


@pytest.fixture(autouse=True)
def setup_random_uniform_spatial_data(request):
    """Automatically generate random spatial data for tests."""
    marker = request.node.get_closest_marker("random_uniform_spatial_data")

    size = (32, 32, 32, 5)
    a = 0.0
    b = 1.0
    if marker:
        size, a, b = marker.args

    return _generate_random_uniform_spatial_data(request, size, a, b)


@pytest.fixture(autouse=True)
def setup_random_uniform_ndim_data(request):
    """Automatically generate random data for tests."""
    marker = request.node.get_closest_marker("random_uniform_ndim_data")

    size = (32, 32, 32, 5)
    a = 0.0
    b = 1.0
    if marker:
        size, a, b = marker.args

    return _generate_random_uniform_nd_data(request, size, a, b)


def _generate_random_choices(rng, values, count):
    values = set(values)

    num_elements = len(values)

    if count < num_elements:
        raise ValueError(
            "Count must be at least the number of unique values to guarantee inclusion"
            f"Provided: {count} and {values}."
        )

    # Start by assigning one of each value
    selected_values = list(values)

    # Distribute remaining count: randomly distribute N among the values
    remaining = count - num_elements
    partitions = rng.multinomial(remaining, np.ones(num_elements) / num_elements)

    # Add the remaining values according to the partitions
    for val, extra_count in zip(values, partitions, strict=True):
        selected_values.extend([val] * extra_count)

    return sorted(selected_values)


def _generate_random_bvals(rng, b0s, shells, n_gradients):
    # Generate a random number of elements for each shell
    bvals_shells = _generate_random_choices(rng, shells, n_gradients)

    bvals = np.hstack([b0s * [0], bvals_shells])

    return bvals


def _generate_random_bvecs(rng, b0s, n_gradients):
    from dipy.core.geometry import normalized_vector

    vectors = normalized_vector(rng.random((3, n_gradients)), axis=0).T
    if b0s:
        vectors = np.vstack([np.zeros((b0s, 3)), vectors])
    return vectors


@pytest.fixture(autouse=True)
def setup_random_bval_data(request):
    """Automatically generate random b-val data for tests."""
    marker = request.node.get_closest_marker("random_bval_data")

    n_gradients = 10
    shells = (1000, 2000, 3000)
    b0s = 1
    if marker:
        n_gradients, shells, b0s = marker.args

    rng = request.node.rng
    return _generate_random_bvals(rng, b0s, shells, n_gradients)


@pytest.fixture
def setup_random_bvec_data(request, bvals, bval_tolerance):
    """Automatically generate random b-vec data for tests."""
    rng = request.node.rng

    is_b0 = np.abs(bvals) <= bval_tolerance
    b0s = np.sum(is_b0)
    n_gradients = np.sum(~is_b0)

    return _generate_random_bvecs(rng, b0s, n_gradients)


@pytest.fixture(autouse=True)
def setup_random_gtab_data(request):
    """Automatically generate random gtab data for tests."""
    marker = request.node.get_closest_marker("random_gtab_data")

    n_gradients = 10
    shells = (1000, 2000, 3000)
    b0s = 1
    if marker:
        n_gradients, shells, b0s = marker.args

    rng = request.node.rng

    bvals = _generate_random_bvals(rng, b0s, shells, n_gradients)
    bvecs = _generate_random_bvecs(rng, b0s, n_gradients)

    return bvals, bvecs


@pytest.fixture(autouse=True)
def setup_random_base_data(request):
    """Automatically generate random BaseDataset data for tests."""
    marker = request.node.get_closest_marker("random_base_data")

    vol_size = (4, 4, 4)
    volumes = 5
    if marker:
        vol_size, volumes = marker.args

    rng = request.node.rng

    base_dataobj, affine = _generate_random_uniform_spatial_data(
        request, (*vol_size, volumes), 0.0, 1.0
    )
    brainmask_dataobj = rng.choice([True, False], size=vol_size).astype(bool)
    motion_affines = rng.random((volumes, 4, 4))
    datahdr = None

    return (
        base_dataobj,
        affine,
        brainmask_dataobj,
        motion_affines,
        datahdr,
    )


@pytest.fixture(autouse=True)
def setup_random_dwi_data(request, setup_random_gtab_data):
    """Automatically generate random DWI data for tests."""
    marker = request.node.get_closest_marker("random_dwi_data")

    b0_thres = 50
    vol_size = (2, 2, 2)
    use_random_gtab = True
    if marker:
        b0_thres, vol_size, use_random_gtab = marker.args

    rng = request.node.rng

    if use_random_gtab:
        bvals, bvecs = setup_random_gtab_data
    else:
        from dipy.io.gradients import read_bvals_bvecs

        bvals, bvecs = read_bvals_bvecs(
            str(_datadir / "hcph_multishell.bval"),
            str(_datadir / "hcph_multishell.bvec"),
        )
        if bvecs.ndim == 1:
            bvecs = bvecs[np.newaxis, :]
        if bvecs.shape[1] != 3 and bvecs.shape[0] == 3:
            bvecs = bvecs.T

    n_gradients = np.count_nonzero(bvals)
    b0s = len(bvals) - n_gradients
    volumes = n_gradients + b0s

    dwi_dataobj, affine = _generate_random_uniform_spatial_data(
        request, (*vol_size, volumes), 0.0, 1.0
    )
    brainmask_dataobj = rng.choice([True, False], size=vol_size).astype(bool)
    b0_dataobj = rng.random(vol_size, dtype="float32")
    gradients = np.column_stack((bvecs, bvals)).astype("float32")

    return (
        dwi_dataobj,
        affine,
        brainmask_dataobj,
        b0_dataobj,
        gradients,
        b0_thres,
    )


@pytest.fixture(autouse=True)
def setup_random_pet_data(request):
    """Automatically generate random PET data for tests."""
    marker = request.node.get_closest_marker("random_pet_data")

    n_frames = 5
    vol_size = (4, 4, 4)
    midframe = np.arange(n_frames, dtype=np.float32) + 1
    total_duration = float(n_frames + 1)
    if marker:
        n_frames, vol_size, midframe, total_duration = marker.args

    rng = request.node.rng

    pet_dataobj, affine = _generate_random_uniform_spatial_data(
        request, (*vol_size, n_frames), 0.0, 1.0
    )
    brainmask_dataobj = rng.choice([True, False], size=vol_size).astype(bool)

    return (
        pet_dataobj,
        affine,
        brainmask_dataobj,
        midframe,
        total_duration,
    )<|MERGE_RESOLUTION|>--- conflicted
+++ resolved
@@ -80,66 +80,6 @@
     )
 
 
-<<<<<<< HEAD
-@pytest.fixture(scope="session")
-def motion_data(tmp_path_factory, datadir):
-    # Temporary directory for session-scoped fixtures
-    tmp_path = tmp_path_factory.mktemp("motion_test_data")
-
-    dwdata = DWI.from_filename(datadir / "dwi.h5")
-    b0nii = nb.Nifti1Image(dwdata.bzero, dwdata.affine, None)
-    masknii = (
-        nb.Nifti1Image(dwdata.brainmask.astype(np.uint8), dwdata.affine, None)
-        if dwdata.brainmask is not None
-        else None
-    )
-
-    # Generate a list of large-yet-plausible bulk-head motion
-    xfms = nt.linear.LinearTransformsMapping(
-        [
-            nb.affines.from_matvec(nb.eulerangles.euler2mat(x=0.03, z=0.005), (0.8, 0.2, 0.2)),
-            nb.affines.from_matvec(nb.eulerangles.euler2mat(x=0.02, z=0.005), (0.8, 0.2, 0.2)),
-            nb.affines.from_matvec(nb.eulerangles.euler2mat(x=0.02, z=0.02), (0.4, 0.2, 0.2)),
-            nb.affines.from_matvec(nb.eulerangles.euler2mat(x=-0.02, z=0.02), (0.4, 0.2, 0.2)),
-            nb.affines.from_matvec(nb.eulerangles.euler2mat(x=-0.02, z=0.002), (0.0, 0.2, 0.2)),
-            nb.affines.from_matvec(nb.eulerangles.euler2mat(y=-0.02, z=0.002), (0.0, 0.2, 0.2)),
-            nb.affines.from_matvec(nb.eulerangles.euler2mat(y=-0.01, z=0.002), (0.0, 0.4, 0.2)),
-        ],
-        reference=b0nii,
-    )
-
-    # Induce motion into dataset (i.e., apply the inverse transforms)
-    moved_nii = nt.resampling.apply(~xfms, b0nii, reference=b0nii)
-
-    # Save the moved dataset for debugging or further processing
-    moved_path = tmp_path / "test.nii.gz"
-    ground_truth_path = tmp_path / "ground_truth.nii.gz"
-    moved_nii.to_filename(moved_path)
-    nt.resampling.apply(xfms, moved_nii).to_filename(ground_truth_path)
-
-    # Wrap into dataset object
-    dwi_motion = DWI(
-        dataobj=np.asanyarray(moved_nii.dataobj),
-        affine=b0nii.affine,
-        bzero=dwdata.bzero,
-        gradients=dwdata.gradients[..., : len(xfms)],
-        brainmask=dwdata.brainmask,
-    )
-
-    # Return data as a dictionary (or any format that makes sense for your tests)
-    return {
-        "b0nii": b0nii,
-        "masknii": masknii,
-        "moved_nii": moved_nii,
-        "xfms": xfms,
-        "moved_path": moved_path,
-        "ground_truth_path": ground_truth_path,
-        "moved_nifreeze": dwi_motion,
-    }
-
-
-=======
->>>>>>> 359b03be
 @pytest.hookimpl(trylast=True)
 def pytest_sessionfinish(session, exitstatus):
     have_werrors = os.getenv("NIFREEZE_WERRORS", False)
