# emacs: -*- mode: python; py-indent-offset: 4; indent-tabs-mode: nil -*-
# vi: set ft=python sts=4 ts=4 sw=4 et:
#
# Copyright The NiPreps Developers <nipreps@gmail.com>
#
# Licensed under the Apache License, Version 2.0 (the "License");
# you may not use this file except in compliance with the License.
# You may obtain a copy of the License at
#
#     http://www.apache.org/licenses/LICENSE-2.0
#
# Unless required by applicable law or agreed to in writing, software
# distributed under the License is distributed on an "AS IS" BASIS,
# WITHOUT WARRANTIES OR CONDITIONS OF ANY KIND, either express or implied.
# See the License for the specific language governing permissions and
# limitations under the License.
#
# We support and encourage derived works from this project, please read
# about our expectations at
#
#     https://www.nipreps.org/community/licensing/
#
"""Unit tests exercising the dMRI data structure."""

import re
from pathlib import Path

import attrs
import nibabel as nb
import numpy as np
import pytest

from nifreeze.data import load
from nifreeze.data.dmri import (
    DWI,
<<<<<<< HEAD
=======
    from_nii,
    validate_gradients,
)
from nifreeze.data.dmriutils import (
>>>>>>> bb12af73
    GRADIENT_ABSENCE_ERROR_MSG,
    GRADIENT_BVAL_BVEC_PRIORITY_WARN_MSG,
    GRADIENT_DATA_MISSING_ERROR,
    GRADIENT_EXPECTED_COLUMNS_ERROR_MSG,
    GRADIENT_NDIM_ERROR_MSG,
    GRADIENT_OBJECT_ERROR_MSG,
    GRADIENT_VOLUME_DIMENSIONALITY_MISMATCH_ERROR,
    find_shelling_scheme,
    format_gradients,
<<<<<<< HEAD
    from_nii,
    transform_fsl_bvec,
    validate_gradients,
=======
    transform_fsl_bvec,
>>>>>>> bb12af73
)
from nifreeze.utils.ndimage import load_api

B_MATRIX = np.array(
    [
        [0.0, 0.0, 0.0, 0],
        [1.0, 0.0, 0.0, 1000],
        [0.0, 1.0, 0.0, 1000],
        [0.0, 0.0, 1.0, 1000],
        [1 / np.sqrt(2), 1 / np.sqrt(2), 0.0, 1000],
        [1 / np.sqrt(2), 0.0, 1 / np.sqrt(2), 1000],
        [0.0, 1 / np.sqrt(2), 1 / np.sqrt(2), 1000],
        [1 / np.sqrt(3), 1 / np.sqrt(3), 1 / np.sqrt(3), 2000],
        [-1 / np.sqrt(3), 1 / np.sqrt(3), 1 / np.sqrt(3), 2000],
        [1 / np.sqrt(3), -1 / np.sqrt(3), 1 / np.sqrt(3), 2000],
        [1 / np.sqrt(3), 1 / np.sqrt(3), -1 / np.sqrt(3), 2000],
    ],
    dtype=np.float32,
)


def _dwi_data_to_nifti(
    dwi_dataobj,
    affine,
    brainmask_dataobj,
    b0_dataobj,
):
    dwi = nb.Nifti1Image(dwi_dataobj, affine)
    brainmask = nb.Nifti1Image(brainmask_dataobj, affine)
    b0 = nb.Nifti1Image(b0_dataobj, affine)

    return dwi, brainmask, b0


def _serialize_dwi_data(
    dwi,
    brainmask,
    b0,
    gradients,
    _tmp_path,
):
    dwi_fname = _tmp_path / "dwi.nii.gz"
    brainmask_fname = _tmp_path / "brainmask.nii.gz"
    b0_fname = _tmp_path / "b0.nii.gz"
    gradients_fname = _tmp_path / "gradients.txt"

    nb.save(dwi, dwi_fname)
    nb.save(brainmask, brainmask_fname)
    nb.save(b0, b0_fname)
    np.savetxt(gradients_fname, gradients)

    return (
        dwi_fname,
        brainmask_fname,
        b0_fname,
        gradients_fname,
    )


def test_main(datadir):
    input_file = datadir / "dwi.h5"

    assert isinstance(load(input_file), DWI)


@pytest.mark.parametrize(
    "value, expected_exc, expected_msg",
    [
        (np.array([[1], [2]], dtype=object), ValueError, GRADIENT_EXPECTED_COLUMNS_ERROR_MSG),
        (np.zeros((2, 3)), ValueError, GRADIENT_EXPECTED_COLUMNS_ERROR_MSG),
    ],
)
def test_validate_gradients(monkeypatch, value, expected_exc, expected_msg):
    monkeypatch.setattr(DWI, "__init__", lambda self, *a, **k: None)
    inst = DWI()
    dummy_attr = attrs.fields(DWI).gradients
    with pytest.raises(expected_exc, match=re.escape(str(expected_msg))):
        validate_gradients(inst, dummy_attr, value)


@pytest.mark.parametrize(
    "value, expected_exc, expected_msg",
    [
        (None, ValueError, GRADIENT_ABSENCE_ERROR_MSG),
        (3.14, ValueError, GRADIENT_NDIM_ERROR_MSG),
        ([1, 2, 3, 4], ValueError, GRADIENT_NDIM_ERROR_MSG),
        (np.arange(24).reshape(4, 3, 2), ValueError, GRADIENT_NDIM_ERROR_MSG),
        ([[1, 2], [3, 4, 5]], (TypeError, ValueError), GRADIENT_OBJECT_ERROR_MSG),  # Ragged
    ],
)
def test_format_gradients_errors(value, expected_exc, expected_msg):
    with pytest.raises(expected_exc, match=str(expected_msg)):
        format_gradients(value)


@pytest.mark.parametrize(
    "value, expect_transpose",
    [
        # 2D arrays where first dim == 4 and second dim == 4 -> NO transpose
<<<<<<< HEAD
        (np.arange(16).reshape(4, 4), False),
        # 2D arrays where first dim == 4 and second dim != 4 -> transpose
        (np.arange(12).reshape(4, 3), True),
        (np.arange(4).reshape(4, 1), True),
        (np.empty((4, 0)), True),  # zero columns -> still triggers transpose
        (np.arange(20).reshape(4, 5), True),
        # 2D arrays where first dim != 4 -> NO transpose
        (np.arange(12).reshape(3, 4), False),
        (np.arange(20).reshape(5, 4), False),
        # List of lists
        ([[1, 2, 3, 4], [5, 6, 7, 8]], False),
        ([[1, 2, 3], [4, 5, 6], [7, 8, 9], [10, 11, 12]], True),
=======
        (B_MATRIX[:4, :], False),
        # 2D arrays where first dim == 4 and second dim != 4 -> transpose
        (B_MATRIX[:3, :].T, True),
        (B_MATRIX[:5, :].T, True),
        (B_MATRIX.T, True),
        # 2D arrays where first dim != 4 -> NO transpose
        (B_MATRIX[:3, :], False),
        (B_MATRIX[:5, :], False),
        (B_MATRIX, False),
        (np.empty((4, 0)), True),  # zero columns -> still triggers transpose
        # List of lists
        ([[1, 0, 0, 100], [0, 1, 0, 100]], False),
        ([[1, 0, 0], [0, 1, 0], [0, 0, 1], [100, 100, 100]], True),
>>>>>>> bb12af73
    ],
)
def test_format_gradients_basic(value, expect_transpose):
    obtained = format_gradients(value)

    assert isinstance(obtained, np.ndarray)
    if expect_transpose:
        assert obtained.shape == np.asarray(value).T.shape
        assert np.allclose(obtained, np.asarray(value).T)
    else:
        assert obtained.shape == np.asarray(value).shape
        assert np.allclose(obtained, np.asarray(value))


@pytest.mark.random_uniform_spatial_data((2, 2, 2, 4), 0.0, 1.0)
def test_gradients_absence_error(setup_random_uniform_spatial_data):
    data, affine = setup_random_uniform_spatial_data
    with pytest.raises(ValueError, match=GRADIENT_ABSENCE_ERROR_MSG):
        DWI(dataobj=data, affine=affine)
<<<<<<< HEAD


@pytest.mark.random_gtab_data(10, (1000, 2000), 2)
@pytest.mark.random_dwi_data(50, (34, 36, 24), True)
@pytest.mark.parametrize("row_major_gradients", (False, True))
@pytest.mark.parametrize("additional_grad_columns", (-1, -2, 1))
def test_dwi_instantiation_gradients_unexpected_columns_error(
    request, tmp_path, setup_random_dwi_data, row_major_gradients, additional_grad_columns
):
    (
        dwi_dataobj,
        affine,
        _,
        b0_dataobj,
        gradients,
        _,
    ) = setup_random_dwi_data

    # Remove/prepend columns. At this point, it is irrelevant whether the
    # potential N-dimensional vector is normalized or not
    if additional_grad_columns < 1:
        gradients = gradients[:, : gradients.shape[1] + additional_grad_columns]
    else:
        rng = request.node.rng
        add_gradients = rng.random(size=(gradients.shape[0], additional_grad_columns))
        gradients = np.insert(gradients, 0, add_gradients, axis=1)

    if not row_major_gradients:
        gradients = gradients.T

    with pytest.raises(ValueError, match=re.escape(GRADIENT_EXPECTED_COLUMNS_ERROR_MSG)):
        DWI(
            dataobj=dwi_dataobj,
            affine=affine,
            bzero=b0_dataobj,
            gradients=gradients,
        )


@pytest.mark.random_gtab_data(10, (1000, 2000), 2)
@pytest.mark.random_dwi_data(50, (34, 36, 24), True)
@pytest.mark.parametrize("row_major_gradients", (False, True))
def test_dwi_instantiation_gradients_ndim_error(
    tmp_path, setup_random_dwi_data, row_major_gradients
):
    (
        dwi_dataobj,
        affine,
        _,
        b0_dataobj,
        gradients,
        _,
    ) = setup_random_dwi_data

    # Store a single column from gradients to try loading a 1D-array. Transpose
    # depending on whether to follow the row-major convention or not
    gradients = gradients[:, 0]
    if not row_major_gradients:
        gradients = gradients.T

    with pytest.raises(ValueError, match=GRADIENT_NDIM_ERROR_MSG):
        DWI(
            dataobj=dwi_dataobj,
            affine=affine,
            bzero=b0_dataobj,
            gradients=gradients,
        )


@pytest.mark.random_gtab_data(10, (1000, 2000), 2)
@pytest.mark.random_dwi_data(50, (34, 36, 24), True)
@pytest.mark.parametrize(
    ("additional_volume_count", "additional_gradient_count"),
    [(1, 0), (2, 0), (2, 1), (0, 1), (0, 2), (1, 2)],
)
def test_dwi_instantiation_gradient_vol_mismatch_error(
    setup_random_dwi_data, additional_volume_count, additional_gradient_count
):
    (
        dwi_dataobj,
        affine,
        _,
        b0_dataobj,
        gradients,
        _,
    ) = setup_random_dwi_data

    # Add additional volumes: simply concatenate the last volume
    if additional_volume_count:
        additional_dwi_dataobj = np.tile(dwi_dataobj[..., -1:], (1, additional_volume_count))
        dwi_dataobj = np.concatenate((dwi_dataobj, additional_dwi_dataobj), axis=-1)
    # Add additional gradients: simply concatenate the gradient
    if additional_gradient_count:
        additional_gradients = np.tile(gradients[-1:, :], (additional_gradient_count, 1))
        gradients = np.concatenate((gradients, additional_gradients), axis=0)

    # Test with b0s present
    n_volumes = dwi_dataobj.shape[-1]
    with pytest.raises(
        ValueError,
        match=GRADIENT_VOLUME_DIMENSIONALITY_MISMATCH_ERROR.format(
            n_volumes=n_volumes, n_gradients=gradients.shape[0]
        ),
    ):
        DWI(
            dataobj=dwi_dataobj,
            affine=affine,
            bzero=b0_dataobj,
            gradients=gradients,
        )

    # Test without b0s present
    dwi_dataobj = dwi_dataobj[..., 2:]
    gradients = gradients[2:, :]
    n_volumes = dwi_dataobj.shape[-1]
    with pytest.raises(
        ValueError,
        match=GRADIENT_VOLUME_DIMENSIONALITY_MISMATCH_ERROR.format(
            n_volumes=n_volumes, n_gradients=gradients.shape[0]
        ),
    ):
        DWI(
            dataobj=dwi_dataobj,
            affine=affine,
            bzero=b0_dataobj,
            gradients=gradients,
        )


@pytest.mark.random_gtab_data(10, (1000, 2000), 2)
@pytest.mark.random_dwi_data(50, (34, 36, 24), True)
@pytest.mark.parametrize("row_major_gradients", (False, True))
def test_load_gradients_ndim_error(tmp_path, setup_random_dwi_data, row_major_gradients):
    (
        dwi_dataobj,
        affine,
        brainmask_dataobj,
        b0_dataobj,
        gradients,
        b0_thres,
    ) = setup_random_dwi_data

    dwi, _, _ = _dwi_data_to_nifti(
        dwi_dataobj,
        affine,
        brainmask_dataobj.astype(np.uint8),
        b0_dataobj,
    )

    dwi_fname = tmp_path / "dwi.nii.gz"
    nb.save(dwi, dwi_fname)

    # Store a single column from gradients to try loading a 1D-array. Store as
    # column or array depending on whether to follow the row-major convention or
    # not
    gradients = gradients[:, 0]
    if not row_major_gradients:
        gradients = gradients[np.newaxis, :]

    grads_fname = tmp_path / "grads.txt"
    np.savetxt(grads_fname, gradients, fmt="%.6f")

    with pytest.raises(ValueError, match=GRADIENT_NDIM_ERROR_MSG):
        from_nii(dwi_fname, gradients_file=grads_fname)


@pytest.mark.random_gtab_data(10, (1000, 2000), 2)
@pytest.mark.random_dwi_data(50, (34, 36, 24), True)
@pytest.mark.parametrize("row_major_gradients", (False, True))
@pytest.mark.parametrize("additional_grad_columns", (-1, -2, 1))
def test_load_gradients_expected_columns_error(
    request, tmp_path, setup_random_dwi_data, row_major_gradients, additional_grad_columns
):
    (
        dwi_dataobj,
        affine,
        brainmask_dataobj,
        b0_dataobj,
        gradients,
        b0_thres,
    ) = setup_random_dwi_data

    dwi, _, _ = _dwi_data_to_nifti(
        dwi_dataobj,
        affine,
        brainmask_dataobj.astype(np.uint8),
        b0_dataobj,
    )

    dwi_fname = tmp_path / "dwi.nii.gz"
    nb.save(dwi, dwi_fname)

    # Remove/prepend columns. At this point, it is irrelevant whether the
    # potential N-dimensional vector is normalized or not
    if additional_grad_columns < 1:
        gradients = gradients[:, : gradients.shape[1] + additional_grad_columns]
    else:
        rng = request.node.rng
        add_gradients = rng.random(size=(gradients.shape[0], additional_grad_columns))
        gradients = np.insert(gradients, 0, add_gradients, axis=1)

    if not row_major_gradients:
        gradients = gradients.T

    grads_fname = tmp_path / "grads.txt"
    np.savetxt(grads_fname, gradients, fmt="%.6f")

    with pytest.raises(ValueError, match=re.escape(GRADIENT_EXPECTED_COLUMNS_ERROR_MSG)):
        from_nii(dwi_fname, gradients_file=grads_fname)


@pytest.mark.random_gtab_data(10, (1000, 2000), 2)
@pytest.mark.random_dwi_data(50, (34, 36, 24), True)
def test_load_gradients_bval_bvec_warn(tmp_path, setup_random_dwi_data):
    (
        dwi_dataobj,
        affine,
        brainmask_dataobj,
        b0_dataobj,
        gradients,
        _,
    ) = setup_random_dwi_data

    dwi, _, _ = _dwi_data_to_nifti(
        dwi_dataobj,
        affine,
        brainmask_dataobj.astype(np.uint8),
        b0_dataobj,
    )

    dwi_fname = tmp_path / "dwi.nii.gz"
    nb.save(dwi, dwi_fname)

    b0_fname = tmp_path / "b0.nii.gz"
    nb.Nifti1Image(b0_dataobj, np.eye(4), None).to_filename(b0_fname)

    grads_fname = tmp_path / "grads.txt"
    np.savetxt(grads_fname, gradients, fmt="%.6f")

    bvals = gradients[:, -1]
    bvecs = gradients[:, :-1]

    bval_fname = tmp_path / "dwi.bval"
    bvec_fname = tmp_path / "dwi.bvec"
    np.savetxt(bvec_fname, bvecs, fmt="%.6f")
    np.savetxt(bval_fname, bvals, fmt="%.6f")

    with pytest.warns(UserWarning, match=re.escape(GRADIENT_BVAL_BVEC_PRIORITY_WARN_MSG)):
        _ = from_nii(
            dwi_fname,
            gradients_file=grads_fname,
            bvec_file=bvec_fname,
            bval_file=bval_fname,
            b0_file=b0_fname,
        )


@pytest.mark.random_gtab_data(10, (1000, 2000), 2)
@pytest.mark.random_dwi_data(50, (34, 36, 24), True)
@pytest.mark.parametrize("row_major_gradients", (False, True))
def test_load_gradients(tmp_path, setup_random_dwi_data, row_major_gradients):
    (
        dwi_dataobj,
        affine,
        brainmask_dataobj,
        b0_dataobj,
        gradients,
        b0_thres,
    ) = setup_random_dwi_data

    dwi, _, _ = _dwi_data_to_nifti(
        dwi_dataobj,
        affine,
        brainmask_dataobj.astype(np.uint8),
        b0_dataobj,
    )

    dwi_fname = tmp_path / "dwi.nii.gz"
    nb.save(dwi, dwi_fname)

    if not row_major_gradients:
        gradients = gradients.T

    grads_fname = tmp_path / "grads.txt"
    np.savetxt(grads_fname, gradients, fmt="%.6f")

    dwi = from_nii(dwi_fname, gradients_file=grads_fname)
    if not row_major_gradients:
        gradmask = gradients.T[:, -1] > b0_thres
    else:
        gradmask = gradients[:, -1] > b0_thres

    if not row_major_gradients:
        expected_nonzero_grads = gradients.T[gradmask]
    else:
        expected_nonzero_grads = gradients[gradmask]

    assert hasattr(dwi, "gradients")
    assert dwi.gradients.shape == expected_nonzero_grads.shape
    assert np.allclose(dwi.gradients, expected_nonzero_grads)


@pytest.mark.random_gtab_data(10, (1000, 2000), 2)
@pytest.mark.random_dwi_data(50, (34, 36, 24), True)
@pytest.mark.parametrize(
    ("transpose_bvals", "transpose_bvecs"),
    [
        (False, False),
        (True, False),
        (False, True),
        (True, True),
    ],
)
def test_load_bvecs_bvals(tmp_path, setup_random_dwi_data, transpose_bvals, transpose_bvecs):
    (
        dwi_dataobj,
        affine,
        brainmask_dataobj,
        b0_dataobj,
        gradients,
        b0_thres,
    ) = setup_random_dwi_data

    bvals = gradients[:, -1]
    bvecs = gradients[:, :-1]
=======
>>>>>>> bb12af73

    dwi, _, _ = _dwi_data_to_nifti(
        dwi_dataobj,
        affine,
        brainmask_dataobj.astype(np.uint8),
        b0_dataobj,
    )

    dwi_fname = tmp_path / "dwi.nii.gz"
    nb.save(dwi, dwi_fname)

<<<<<<< HEAD
=======
@pytest.mark.random_gtab_data(10, (1000, 2000), 2)
@pytest.mark.random_dwi_data(50, (34, 36, 24), True)
@pytest.mark.parametrize("row_major_gradients", (False, True))
@pytest.mark.parametrize("additional_grad_columns", (-1, -2, 1))
def test_dwi_instantiation_gradients_unexpected_columns_error(
    request, setup_random_dwi_data, row_major_gradients, additional_grad_columns
):
    (
        dwi_dataobj,
        affine,
        _,
        b0_dataobj,
        gradients,
        _,
    ) = setup_random_dwi_data

    # Remove/prepend columns. At this point, it is irrelevant whether the
    # potential N-dimensional vector is normalized or not
    if additional_grad_columns < 1:
        gradients = gradients[:, : gradients.shape[1] + additional_grad_columns]
    else:
        rng = request.node.rng
        add_gradients = rng.random(size=(gradients.shape[0], additional_grad_columns))
        gradients = np.insert(gradients, 0, add_gradients, axis=1)

    if not row_major_gradients:
        gradients = gradients.T

    with pytest.raises(ValueError, match=re.escape(GRADIENT_EXPECTED_COLUMNS_ERROR_MSG)):
        DWI(
            dataobj=dwi_dataobj,
            affine=affine,
            bzero=b0_dataobj,
            gradients=gradients,
        )


@pytest.mark.random_gtab_data(10, (1000, 2000), 2)
@pytest.mark.random_dwi_data(50, (34, 36, 24), True)
@pytest.mark.parametrize("row_major_gradients", (False, True))
def test_dwi_instantiation_gradients_ndim_error(
    tmp_path, setup_random_dwi_data, row_major_gradients
):
    (
        dwi_dataobj,
        affine,
        _,
        b0_dataobj,
        gradients,
        _,
    ) = setup_random_dwi_data

    # Store a single column from gradients to try loading a 1D-array. Transpose
    # depending on whether to follow the row-major convention or not
    gradients = gradients[:, 0]
    if not row_major_gradients:
        gradients = gradients.T

    with pytest.raises(ValueError, match=GRADIENT_NDIM_ERROR_MSG):
        DWI(
            dataobj=dwi_dataobj,
            affine=affine,
            bzero=b0_dataobj,
            gradients=gradients,
        )


@pytest.mark.random_gtab_data(10, (1000, 2000), 2)
@pytest.mark.random_dwi_data(50, (34, 36, 24), True)
@pytest.mark.parametrize(
    ("additional_volume_count", "additional_gradient_count"),
    [(1, 0), (2, 0), (2, 1), (0, 1), (0, 2), (1, 2)],
)
def test_gradient_instantiation_dwi_vol_mismatch_error(
    setup_random_dwi_data, additional_volume_count, additional_gradient_count
):
    (
        dwi_dataobj,
        affine,
        _,
        b0_dataobj,
        gradients,
        _,
    ) = setup_random_dwi_data

    # Add additional volumes: simply concatenate the last volume
    if additional_volume_count:
        additional_dwi_dataobj = np.tile(dwi_dataobj[..., -1:], (1, additional_volume_count))
        dwi_dataobj = np.concatenate((dwi_dataobj, additional_dwi_dataobj), axis=-1)
    # Add additional gradients: simply concatenate the gradient
    if additional_gradient_count:
        additional_gradients = np.tile(gradients[-1:, :], (additional_gradient_count, 1))
        gradients = np.concatenate((gradients, additional_gradients), axis=0)

    # Test with b0s present
    n_volumes = dwi_dataobj.shape[-1]
    with pytest.raises(
        ValueError,
        match=GRADIENT_VOLUME_DIMENSIONALITY_MISMATCH_ERROR.format(
            n_volumes=n_volumes, n_gradients=gradients.shape[0]
        ),
    ):
        DWI(
            dataobj=dwi_dataobj,
            affine=affine,
            bzero=b0_dataobj,
            gradients=gradients,
        )

    # Test without b0s present
    dwi_dataobj = dwi_dataobj[..., 2:]
    gradients = gradients[2:, :]
    n_volumes = dwi_dataobj.shape[-1]
    with pytest.raises(
        ValueError,
        match=GRADIENT_VOLUME_DIMENSIONALITY_MISMATCH_ERROR.format(
            n_volumes=n_volumes, n_gradients=gradients.shape[0]
        ),
    ):
        DWI(
            dataobj=dwi_dataobj,
            affine=affine,
            bzero=b0_dataobj,
            gradients=gradients,
        )


@pytest.mark.random_gtab_data(10, (1000, 2000), 2)
@pytest.mark.random_dwi_data(50, (34, 36, 24), True)
@pytest.mark.parametrize("row_major_gradients", (False, True))
def test_load_gradients_ndim_error(tmp_path, setup_random_dwi_data, row_major_gradients):
    (
        dwi_dataobj,
        affine,
        brainmask_dataobj,
        b0_dataobj,
        gradients,
        b0_thres,
    ) = setup_random_dwi_data

    dwi, _, _ = _dwi_data_to_nifti(
        dwi_dataobj,
        affine,
        brainmask_dataobj.astype(np.uint8),
        b0_dataobj,
    )

    dwi_fname = tmp_path / "dwi.nii.gz"
    nb.save(dwi, dwi_fname)

    # Store a single column from gradients to try loading a 1D-array. Store as
    # column or array depending on whether to follow the row-major convention or
    # not
    gradients = gradients[:, 0]
    if not row_major_gradients:
        gradients = gradients[np.newaxis, :]

    grads_fname = tmp_path / "grads.txt"
    np.savetxt(grads_fname, gradients, fmt="%.6f")

    with pytest.raises(ValueError, match=GRADIENT_NDIM_ERROR_MSG):
        from_nii(dwi_fname, gradients_file=grads_fname)


@pytest.mark.random_gtab_data(10, (1000, 2000), 2)
@pytest.mark.random_dwi_data(50, (34, 36, 24), True)
@pytest.mark.parametrize("row_major_gradients", (False, True))
@pytest.mark.parametrize("additional_grad_columns", (-1, -2, 1))
def test_load_gradients_expected_columns_error(
    request, tmp_path, setup_random_dwi_data, row_major_gradients, additional_grad_columns
):
    (
        dwi_dataobj,
        affine,
        brainmask_dataobj,
        b0_dataobj,
        gradients,
        b0_thres,
    ) = setup_random_dwi_data

    dwi, _, _ = _dwi_data_to_nifti(
        dwi_dataobj,
        affine,
        brainmask_dataobj.astype(np.uint8),
        b0_dataobj,
    )

    dwi_fname = tmp_path / "dwi.nii.gz"
    nb.save(dwi, dwi_fname)

    # Remove/prepend columns. At this point, it is irrelevant whether the
    # potential N-dimensional vector is normalized or not
    if additional_grad_columns < 1:
        gradients = gradients[:, : gradients.shape[1] + additional_grad_columns]
    else:
        rng = request.node.rng
        add_gradients = rng.random(size=(gradients.shape[0], additional_grad_columns))
        gradients = np.insert(gradients, 0, add_gradients, axis=1)

    if not row_major_gradients:
        gradients = gradients.T

    grads_fname = tmp_path / "grads.txt"
    np.savetxt(grads_fname, gradients, fmt="%.6f")

    with pytest.raises(ValueError, match=re.escape(GRADIENT_EXPECTED_COLUMNS_ERROR_MSG)):
        from_nii(dwi_fname, gradients_file=grads_fname)


@pytest.mark.random_gtab_data(10, (1000, 2000), 2)
@pytest.mark.random_dwi_data(50, (34, 36, 24), True)
def test_load_gradients_bval_bvec_warn(tmp_path, setup_random_dwi_data):
    (
        dwi_dataobj,
        affine,
        brainmask_dataobj,
        b0_dataobj,
        gradients,
        _,
    ) = setup_random_dwi_data

    dwi, _, _ = _dwi_data_to_nifti(
        dwi_dataobj,
        affine,
        brainmask_dataobj.astype(np.uint8),
        b0_dataobj,
    )

    dwi_fname = tmp_path / "dwi.nii.gz"
    nb.save(dwi, dwi_fname)

    b0_fname = tmp_path / "b0.nii.gz"
    nb.Nifti1Image(b0_dataobj, np.eye(4), None).to_filename(b0_fname)

    grads_fname = tmp_path / "grads.txt"
    np.savetxt(grads_fname, gradients, fmt="%.6f")

    bvals = gradients[:, -1]
    bvecs = gradients[:, :-1]

    bval_fname = tmp_path / "dwi.bval"
    bvec_fname = tmp_path / "dwi.bvec"
    np.savetxt(bvec_fname, bvecs, fmt="%.6f")
    np.savetxt(bval_fname, bvals, fmt="%.6f")

    with pytest.warns(UserWarning, match=re.escape(GRADIENT_BVAL_BVEC_PRIORITY_WARN_MSG)):
        _ = from_nii(
            dwi_fname,
            gradients_file=grads_fname,
            bvec_file=bvec_fname,
            bval_file=bval_fname,
            b0_file=b0_fname,
        )


@pytest.mark.random_gtab_data(10, (1000, 2000), 2)
@pytest.mark.random_dwi_data(50, (34, 36, 24), True)
@pytest.mark.parametrize("row_major_gradients", (False, True))
def test_load_gradients(tmp_path, setup_random_dwi_data, row_major_gradients):
    (
        dwi_dataobj,
        affine,
        brainmask_dataobj,
        b0_dataobj,
        gradients,
        b0_thres,
    ) = setup_random_dwi_data

    dwi, _, _ = _dwi_data_to_nifti(
        dwi_dataobj,
        affine,
        brainmask_dataobj.astype(np.uint8),
        b0_dataobj,
    )

    dwi_fname = tmp_path / "dwi.nii.gz"
    nb.save(dwi, dwi_fname)

    if not row_major_gradients:
        gradients = gradients.T

    grads_fname = tmp_path / "grads.txt"
    np.savetxt(grads_fname, gradients, fmt="%.6f")

    dwi = from_nii(dwi_fname, gradients_file=grads_fname)
    if not row_major_gradients:
        gradmask = gradients.T[:, -1] > b0_thres
    else:
        gradmask = gradients[:, -1] > b0_thres

    if not row_major_gradients:
        expected_nonzero_grads = gradients.T[gradmask]
    else:
        expected_nonzero_grads = gradients[gradmask]

    assert hasattr(dwi, "gradients")
    assert dwi.gradients.shape == expected_nonzero_grads.shape
    assert np.allclose(dwi.gradients, expected_nonzero_grads)


@pytest.mark.random_gtab_data(10, (1000, 2000), 2)
@pytest.mark.random_dwi_data(50, (34, 36, 24), True)
@pytest.mark.parametrize(
    ("transpose_bvals", "transpose_bvecs"),
    [
        (False, False),
        (True, False),
        (False, True),
        (True, True),
    ],
)
def test_load_bvecs_bvals(tmp_path, setup_random_dwi_data, transpose_bvals, transpose_bvecs):
    (
        dwi_dataobj,
        affine,
        brainmask_dataobj,
        b0_dataobj,
        gradients,
        b0_thres,
    ) = setup_random_dwi_data

    bvals = gradients[:, -1]
    bvecs = gradients[:, :-1]

    dwi, _, _ = _dwi_data_to_nifti(
        dwi_dataobj,
        affine,
        brainmask_dataobj.astype(np.uint8),
        b0_dataobj,
    )

    dwi_fname = tmp_path / "dwi.nii.gz"
    nb.save(dwi, dwi_fname)

>>>>>>> bb12af73
    if transpose_bvals:
        bvals = bvals.T
    if transpose_bvecs:
        bvecs = bvecs.T

    bval_fname = tmp_path / "dwi.bval"
    bvec_fname = tmp_path / "dwi.bvec"
    np.savetxt(bvec_fname, bvecs, fmt="%.6f")
    np.savetxt(bval_fname, bvals, fmt="%.6f")

    dwi = from_nii(dwi_fname, bvec_file=bvec_fname, bval_file=bval_fname)
    gradmask = gradients[:, -1] > b0_thres

    expected_nonzero_grads = gradients[gradmask]
    assert hasattr(dwi, "gradients")
    assert dwi.gradients.shape == expected_nonzero_grads.shape
    assert np.allclose(dwi.gradients, expected_nonzero_grads)


@pytest.mark.random_gtab_data(10, (1000, 2000), 2)
@pytest.mark.random_dwi_data(50, (34, 36, 24), True)
def test_load_gradients_missing(tmp_path, setup_random_dwi_data):
    (
        dwi_dataobj,
        affine,
        brainmask_dataobj,
        b0_dataobj,
        _,
        _,
    ) = setup_random_dwi_data

    dwi, _, _ = _dwi_data_to_nifti(
        dwi_dataobj,
        affine,
        brainmask_dataobj.astype(np.uint8),
        b0_dataobj,
    )

    dwi_fname = tmp_path / "dwi.nii.gz"
    nb.save(dwi, dwi_fname)

    with pytest.raises(RuntimeError, match=re.escape(GRADIENT_DATA_MISSING_ERROR)):
        from_nii(dwi_fname)


@pytest.mark.skip(reason="to_nifti takes absurdly long")
@pytest.mark.parametrize("insert_b0", (False, True))
@pytest.mark.parametrize("rotate_bvecs", (False, True))
def test_load(datadir, tmp_path, insert_b0, rotate_bvecs):  # noqa: C901
    dwi_h5 = DWI.from_filename(datadir / "dwi.h5")
    dwi_nifti_path = tmp_path / "dwi.nii.gz"
    gradients_path = tmp_path / "dwi.tsv"

    dwi_h5.motion_affines = (
        np.array([nb.affines.from_matvec(np.eye(3), (10, -5, -20))] * len(dwi_h5))
        if rotate_bvecs
        else None
    )

    dwi_h5.to_nifti(dwi_nifti_path, insert_b0=insert_b0)

    nifti_data = load_api(dwi_nifti_path, nb.Nifti1Image).get_fdata()
    if insert_b0:
        nifti_data = nifti_data[..., 1:]

    # Try loading NIfTI + b-vecs/vals
    out_root = dwi_nifti_path.parent / dwi_nifti_path.name.replace(
        "".join(dwi_nifti_path.suffixes), ""
    )
    bvecs_path = out_root.with_suffix(".bvec")
    bvals_path = out_root.with_suffix(".bval")
    dwi_from_nifti1 = from_nii(
        dwi_nifti_path,
        bvec_file=bvecs_path,
        bval_file=bvals_path,
    )

    if not rotate_bvecs:  # If we set motion_affines, data WILL change
        nifti_data_diff = (~np.isclose(dwi_h5.dataobj, nifti_data, atol=1e-4)).sum()
        assert np.allclose(dwi_h5.dataobj, nifti_data, atol=1e-4), (
            f"``to_nifti()`` changed data contents ({nifti_data_diff} differences found)."
        )
        nifti_dwi_diff = (~np.isclose(dwi_h5.dataobj, dwi_from_nifti1.dataobj, atol=1e-4)).sum()
        assert np.allclose(dwi_h5.dataobj, dwi_from_nifti1.dataobj, atol=1e-4), (
            f"Data objects do not match ({nifti_dwi_diff} differences found)."
        )

    if insert_b0:
        assert dwi_h5.bzero is not None
        assert dwi_from_nifti1.bzero is not None
        assert np.allclose(dwi_h5.bzero, dwi_from_nifti1.bzero)

    assert np.allclose(dwi_h5.bvals, dwi_from_nifti1.bvals, atol=1e-3)

    bvec_diffs = np.where(
        (~np.isclose(dwi_h5.bvecs, dwi_from_nifti1.bvecs, atol=1e-3)).any(axis=1)
    )[0].tolist()

    assert not bvec_diffs, "\n".join(
        [f"{dwi_h5.bvecs[i, :]} vs {dwi_from_nifti1.bvecs[i, :]}" for i in bvec_diffs]
    )
    assert np.allclose(dwi_h5.gradients, dwi_from_nifti1.gradients, atol=1e-3)

    grad_table = dwi_h5.gradients
    if insert_b0:
        grad_table = np.vstack((np.zeros((1, grad_table.shape[1])), grad_table))
    np.savetxt(str(gradients_path), grad_table)

    # Try loading NIfTI + gradients table
    dwi_from_nifti2 = from_nii(dwi_nifti_path, gradients_file=gradients_path)

    if not rotate_bvecs:  # If we set motion_affines, data WILL change
        assert np.allclose(dwi_h5.dataobj, dwi_from_nifti2.dataobj)
    if insert_b0:
        assert dwi_h5.bzero is not None
        assert dwi_from_nifti2.bzero is not None
        assert np.allclose(dwi_h5.bzero, dwi_from_nifti2.bzero)

    assert np.allclose(dwi_h5.gradients, dwi_from_nifti2.gradients)
    assert np.allclose(dwi_h5.bvals, dwi_from_nifti2.bvals, atol=1e-6)
    assert np.allclose(dwi_h5.bvecs, dwi_from_nifti2.bvecs, atol=1e-6)

    # Get the existing bzero data from the DWI instance, write it as a separate
    # file, and do the round-trip
    bzero = dwi_h5.bzero
    nii = nb.Nifti1Image(bzero, dwi_h5.affine, dwi_h5.datahdr)
    if dwi_h5.datahdr is None:
        nii.header.set_xyzt_units("mm")
    b0_file = Path(str(out_root) + "-b0").with_suffix(".nii.gz")
    nii.to_filename(b0_file)

    dwi_h5.to_nifti(dwi_nifti_path, insert_b0=insert_b0)

    dwi_from_nifti3 = from_nii(
        dwi_nifti_path,
        bvec_file=bvecs_path,
        bval_file=bvals_path,
        b0_file=b0_file,
    )

    if not rotate_bvecs:  # If we set motion_affines, data WILL change
        assert np.allclose(dwi_h5.dataobj, dwi_from_nifti3.dataobj)

    assert dwi_h5.bzero is not None
    assert dwi_from_nifti3.bzero is not None
    assert np.allclose(dwi_h5.bzero, dwi_from_nifti3.bzero)
    assert np.allclose(dwi_h5.gradients, dwi_from_nifti3.gradients, atol=1e-6)
    assert np.allclose(dwi_h5.bvals, dwi_from_nifti3.bvals, atol=1e-6)
    assert np.allclose(dwi_h5.bvecs, dwi_from_nifti3.bvecs, atol=1e-6)

    # Try loading NIfTI + gradients table
    dwi_from_nifti4 = from_nii(dwi_nifti_path, gradients_file=gradients_path, b0_file=b0_file)

    if not rotate_bvecs:  # If we set motion_affines, data WILL change
        assert np.allclose(dwi_h5.dataobj, dwi_from_nifti4.dataobj)

    assert dwi_from_nifti4.bzero is not None
    assert np.allclose(dwi_h5.bzero, dwi_from_nifti4.bzero)
    assert np.allclose(dwi_h5.gradients, dwi_from_nifti4.gradients)
    assert np.allclose(dwi_h5.bvals, dwi_from_nifti4.bvals, atol=1e-6)
    assert np.allclose(dwi_h5.bvecs, dwi_from_nifti4.bvecs, atol=1e-6)


@pytest.mark.random_gtab_data(10, (1000,), 1)
@pytest.mark.random_dwi_data(50, (34, 36, 24), True)
def test_equality_operator(tmp_path, setup_random_dwi_data):
    (
        dwi_dataobj,
        affine,
        brainmask_dataobj,
        b0_dataobj,
        gradients,
        b0_thres,
    ) = setup_random_dwi_data

    dwi, brainmask, b0 = _dwi_data_to_nifti(
        dwi_dataobj,
        affine,
        brainmask_dataobj.astype(np.uint8),
        b0_dataobj,
    )

    (
        dwi_fname,
        brainmask_fname,
        b0_fname,
        gradients_fname,
    ) = _serialize_dwi_data(
        dwi,
        brainmask,
        b0,
        gradients,
        tmp_path,
    )

    # Read back using public API
    dwi_obj_from_nii = from_nii(
        dwi_fname,
        gradients_file=gradients_fname,
        b0_file=b0_fname,
        brainmask_file=brainmask_fname,
    )

    # Direct instantiation with the same arrays
    dwi_obj_direct = DWI(
        dataobj=dwi_dataobj,
        affine=affine,
        brainmask=brainmask_dataobj,
        gradients=gradients,
        bzero=b0_dataobj,
    )

    # Sanity checks (element-wise)
    assert np.allclose(dwi_obj_direct.dataobj, dwi_obj_from_nii.dataobj)
    assert np.allclose(dwi_obj_direct.affine, dwi_obj_from_nii.affine)
    if dwi_obj_direct.brainmask is None or dwi_obj_from_nii.brainmask is None:
        assert dwi_obj_direct.brainmask is None
        assert dwi_obj_from_nii.brainmask is None
    else:
        assert np.array_equal(dwi_obj_direct.brainmask, dwi_obj_from_nii.brainmask)
    assert np.allclose(dwi_obj_direct.gradients, dwi_obj_from_nii.gradients)
    # Properties derived from gradients should also match
    assert np.allclose(dwi_obj_direct.bvals, dwi_obj_from_nii.bvals)
    assert np.allclose(dwi_obj_direct.bvecs, dwi_obj_from_nii.bvecs)

    # Test equality operator
    assert dwi_obj_direct == dwi_obj_from_nii

    # Test equality operator against an instance from HDF5
    hdf5_filename = tmp_path / "test_dwi.h5"
    dwi_obj_from_nii.to_filename(hdf5_filename)

    round_trip_dwi_obj = DWI.from_filename(hdf5_filename)

    # Symmetric equality
    assert dwi_obj_from_nii == round_trip_dwi_obj
    assert round_trip_dwi_obj == dwi_obj_from_nii


@pytest.mark.random_dwi_data(50, (34, 36, 24), False)
def test_shells(setup_random_dwi_data):
    (
        dwi_dataobj,
        affine,
        brainmask_dataobj,
        b0_dataobj,
        gradients,
        _,
    ) = setup_random_dwi_data

    dwi_obj = DWI(
        dataobj=dwi_dataobj,
        affine=affine,
        brainmask=brainmask_dataobj,
        bzero=b0_dataobj,
        gradients=gradients,
    )

    num_bins = 3
    _, expected_bval_groups, expected_bval_est = find_shelling_scheme(
        dwi_obj.bvals, num_bins=num_bins
    )

    indices = [np.where(np.isin(dwi_obj.bvals, bvals))[0] for bvals in expected_bval_groups]
    expected_dwi_data = [dwi_obj.dataobj[..., idx] for idx in indices]
    expected_motion_affines = [
        dwi_obj.motion_affines[idx] if dwi_obj.motion_affines else None for idx in indices
    ]
    expected_gradients = [dwi_obj.gradients[idx, ...] for idx in indices]

    obtained_bval_est, obtained_indices = zip(*dwi_obj.get_shells(num_bins=num_bins), strict=True)

    obtained_dwi_data, obtained_motion_affines, obtained_gradients = zip(
        *[dwi_obj[indices] for indices in obtained_indices],
        strict=True,
    )

    assert len(obtained_bval_est) == num_bins
    assert list(obtained_bval_est) == expected_bval_est

    assert [i.tolist() for i in obtained_indices] == [i.tolist() for i in indices]
    assert all(
        np.allclose(arr1, arr2)
        for arr1, arr2 in zip(list(obtained_dwi_data), expected_dwi_data, strict=True)
    )
    assert all(
        (arr1 is None and arr2 is None)
        or (arr1 is not None and arr2 is not None and np.allclose(arr1, arr2))
        for arr1, arr2 in zip(list(obtained_motion_affines), expected_motion_affines, strict=True)
    )
    assert all(
        np.allclose(arr1, arr2)
        for arr1, arr2 in zip(list(obtained_gradients), expected_gradients, strict=True)
    )


@pytest.mark.parametrize(
    ("bvals", "exp_scheme", "exp_bval_groups", "exp_bval_estimated"),
    [
        (
            np.asarray(
                [
                    5,
                    300,
                    300,
                    300,
                    300,
                    300,
                    305,
                    1005,
                    995,
                    1000,
                    1000,
                    1005,
                    1000,
                    1000,
                    1005,
                    995,
                    1000,
                    1005,
                    5,
                    995,
                    1000,
                    1000,
                    995,
                    1005,
                    995,
                    1000,
                    995,
                    995,
                    2005,
                    2000,
                    2005,
                    2005,
                    1995,
                    2000,
                    2005,
                    2000,
                    1995,
                    2005,
                    5,
                    1995,
                    2005,
                    1995,
                    1995,
                    2005,
                    2005,
                    1995,
                    2000,
                    2000,
                    2000,
                    1995,
                    2000,
                    2000,
                    2005,
                    2005,
                    1995,
                    2005,
                    2005,
                    1990,
                    1995,
                    1995,
                    1995,
                    2005,
                    2000,
                    1990,
                    2010,
                    5,
                ]
            ),
            "multi-shell",
            [
                np.asarray([5, 5, 5, 5]),
                np.asarray([300, 300, 300, 300, 300, 305]),
                np.asarray(
                    [
                        1005,
                        995,
                        1000,
                        1000,
                        1005,
                        1000,
                        1000,
                        1005,
                        995,
                        1000,
                        1005,
                        995,
                        1000,
                        1000,
                        995,
                        1005,
                        995,
                        1000,
                        995,
                        995,
                    ]
                ),
                np.asarray(
                    [
                        2005,
                        2000,
                        2005,
                        2005,
                        1995,
                        2000,
                        2005,
                        2000,
                        1995,
                        2005,
                        1995,
                        2005,
                        1995,
                        1995,
                        2005,
                        2005,
                        1995,
                        2000,
                        2000,
                        2000,
                        1995,
                        2000,
                        2000,
                        2005,
                        2005,
                        1995,
                        2005,
                        2005,
                        1990,
                        1995,
                        1995,
                        1995,
                        2005,
                        2000,
                        1990,
                        2010,
                    ]
                ),
            ],
            [5, 300, 1000, 2000],
        ),
    ],
)
def test_find_shelling_scheme_array(bvals, exp_scheme, exp_bval_groups, exp_bval_estimated):
    obt_scheme, obt_bval_groups, obt_bval_estimated = find_shelling_scheme(bvals)
    assert obt_scheme == exp_scheme
    assert all(
        np.allclose(obt_arr, exp_arr)
        for obt_arr, exp_arr in zip(obt_bval_groups, exp_bval_groups, strict=True)
    )
    assert np.allclose(obt_bval_estimated, exp_bval_estimated)


@pytest.mark.parametrize(
    ("dwi_btable", "exp_scheme", "exp_bval_groups", "exp_bval_estimated"),
    [
        (
            "ds000114_singleshell",
            "single-shell",
            [
                np.asarray([0, 0, 0, 0, 0, 0, 0]),
                np.asarray(
                    [
                        1000,
                        1000,
                        1000,
                        1000,
                        1000,
                        1000,
                        1000,
                        1000,
                        1000,
                        1000,
                        1000,
                        1000,
                        1000,
                        1000,
                        1000,
                        1000,
                        1000,
                        1000,
                        1000,
                        1000,
                        1000,
                        1000,
                        1000,
                        1000,
                        1000,
                        1000,
                        1000,
                        1000,
                        1000,
                        1000,
                        1000,
                        1000,
                        1000,
                        1000,
                        1000,
                        1000,
                        1000,
                        1000,
                        1000,
                        1000,
                        1000,
                        1000,
                        1000,
                        1000,
                        1000,
                        1000,
                        1000,
                        1000,
                        1000,
                        1000,
                        1000,
                        1000,
                        1000,
                        1000,
                        1000,
                        1000,
                        1000,
                        1000,
                        1000,
                        1000,
                        1000,
                        1000,
                        1000,
                        1000,
                    ]
                ),
            ],
            [0.0, 1000.0],
        ),
        (
            "hcph_multishell",
            "multi-shell",
            [
                np.asarray([0, 0, 0, 0, 0, 0]),
                np.asarray([700, 700, 700, 700, 700, 700, 700, 700, 700, 700, 700, 700]),
                np.asarray(
                    [
                        1000,
                        1000,
                        1000,
                        1000,
                        1000,
                        1000,
                        1000,
                        1000,
                        1000,
                        1000,
                        1000,
                        1000,
                        1000,
                        1000,
                        1000,
                        1000,
                        1000,
                        1000,
                        1000,
                        1000,
                        1000,
                        1000,
                        1000,
                        1000,
                        1000,
                        1000,
                        1000,
                        1000,
                        1000,
                        1000,
                        1000,
                        1000,
                        1000,
                        1000,
                        1000,
                        1000,
                        1000,
                        1000,
                        1000,
                        1000,
                    ]
                ),
                np.asarray(
                    [
                        2000,
                        2000,
                        2000,
                        2000,
                        2000,
                        2000,
                        2000,
                        2000,
                        2000,
                        2000,
                        2000,
                        2000,
                        2000,
                        2000,
                        2000,
                        2000,
                        2000,
                        2000,
                        2000,
                        2000,
                        2000,
                        2000,
                        2000,
                        2000,
                        2000,
                        2000,
                        2000,
                        2000,
                        2000,
                        2000,
                        2000,
                        2000,
                        2000,
                        2000,
                        2000,
                        2000,
                        2000,
                        2000,
                        2000,
                        2000,
                        2000,
                        2000,
                        2000,
                        2000,
                        2000,
                        2000,
                        2000,
                        2000,
                        2000,
                        2000,
                        2000,
                        2000,
                        2000,
                        2000,
                        2000,
                        2000,
                        2000,
                        2000,
                        2000,
                        2000,
                        2000,
                        2000,
                        2000,
                        2000,
                        2000,
                        2000,
                        2000,
                        2000,
                        2000,
                        2000,
                        2000,
                        2000,
                        2000,
                        2000,
                        2000,
                        2000,
                        2000,
                        2000,
                        2000,
                        2000,
                        2000,
                        2000,
                        2000,
                        2000,
                        2000,
                        2000,
                        2000,
                        2000,
                        2000,
                        2000,
                    ]
                ),
                np.asarray(
                    [
                        3000,
                        3000,
                        3000,
                        3000,
                        3000,
                        3000,
                        3000,
                        3000,
                        3000,
                        3000,
                        3000,
                        3000,
                        3000,
                        3000,
                        3000,
                        3000,
                        3000,
                        3000,
                        3000,
                        3000,
                        3000,
                        3000,
                        3000,
                        3000,
                        3000,
                        3000,
                        3000,
                        3000,
                        3000,
                        3000,
                        3000,
                        3000,
                        3000,
                        3000,
                        3000,
                        3000,
                        3000,
                        3000,
                        3000,
                        3000,
                        3000,
                        3000,
                        3000,
                        3000,
                        3000,
                        3000,
                        3000,
                        3000,
                        3000,
                        3000,
                        3000,
                        3000,
                        3000,
                        3000,
                        3000,
                        3000,
                        3000,
                        3000,
                        3000,
                        3000,
                        3000,
                        3000,
                        3000,
                        3000,
                        3000,
                        3000,
                        3000,
                        3000,
                        3000,
                        3000,
                        3000,
                        3000,
                        3000,
                        3000,
                        3000,
                        3000,
                        3000,
                        3000,
                        3000,
                        3000,
                        3000,
                        3000,
                        3000,
                        3000,
                        3000,
                        3000,
                        3000,
                        3000,
                        3000,
                        3000,
                        3000,
                        3000,
                        3000,
                        3000,
                        3000,
                        3000,
                        3000,
                        3000,
                        3000,
                        3000,
                        3000,
                        3000,
                        3000,
                        3000,
                        3000,
                        3000,
                        3000,
                        3000,
                        3000,
                        3000,
                        3000,
                        3000,
                        3000,
                        3000,
                        3000,
                        3000,
                        3000,
                        3000,
                        3000,
                        3000,
                        3000,
                        3000,
                        3000,
                        3000,
                        3000,
                        3000,
                        3000,
                        3000,
                        3000,
                        3000,
                        3000,
                        3000,
                    ]
                ),
            ],
            [0.0, 700.0, 1000.0, 2000.0, 3000.0],
        ),
        (
            "ds004737_dsi",
            "DSI",
            [
                np.asarray([5, 5, 5, 5, 5, 5, 5, 5, 5]),
                np.asarray([995, 995, 800, 800, 995, 995, 795, 995]),
                np.asarray([1195, 1195, 1195, 1195, 1000, 1195, 1195, 1000]),
                np.asarray([1595, 1595, 1595, 1600.0]),
                np.asarray(
                    [
                        1800,
                        1795,
                        1795,
                        1790,
                        1995,
                        1800,
                        1795,
                        1990,
                        1990,
                        1795,
                        1990,
                        1795,
                        1795,
                        1995,
                    ]
                ),
                np.asarray([2190, 2195, 2190, 2195, 2000, 2000, 2000, 2195, 2195, 2190]),
                np.asarray([2590, 2595, 2600, 2395, 2595, 2600, 2395]),
                np.array([2795, 2790, 2795, 2795, 2790, 2795, 2795, 2790, 2795]),
                np.array([3590, 3395, 3595, 3595, 3395, 3395, 3400]),
                np.array([3790, 3790]),
                np.array([4195, 4195]),
                np.array([4390, 4395, 4390]),
                np.array(
                    [
                        4790,
                        4990,
                        4990,
                        5000,
                        5000,
                        4990,
                        4795,
                        4985,
                        5000,
                        4795,
                        5000,
                        4990,
                        4990,
                        4790,
                        5000,
                        4990,
                        4795,
                        4795,
                        4990,
                        5000,
                        4990,
                    ]
                ),
            ],
            [
                5.0,
                995.0,
                1195.0,
                1595.0,
                1797.5,
                2190.0,
                2595.0,
                2795.0,
                3400.0,
                3790.0,
                4195.0,
                4390.0,
                4990.0,
            ],
        ),
    ],
)
def test_find_shelling_scheme_files(
    dwi_btable, exp_scheme, exp_bval_groups, exp_bval_estimated, repodata
):
    bvals = np.loadtxt(repodata / f"{dwi_btable}.bval")

    obt_scheme, obt_bval_groups, obt_bval_estimated = find_shelling_scheme(bvals)
    assert obt_scheme == exp_scheme
    assert all(
        np.allclose(obt_arr, exp_arr)
        for obt_arr, exp_arr in zip(obt_bval_groups, exp_bval_groups, strict=True)
    )
    assert np.allclose(obt_bval_estimated, exp_bval_estimated)


@pytest.mark.parametrize(
    "b_ijk",
    [
        np.array([1.0, 0.0, 0.0]),
        np.array([0.0, 1.0, 0.0]),
        np.array([0.0, 0.0, 1.0]),
    ],
)
@pytest.mark.parametrize("zooms", [(1.0, 1.0, 1.0), (2.0, 2.0, 2.0), (1.0, 2.0, 3.0)])
@pytest.mark.parametrize(
    "flips", [(1, 1, 1), (-1, 1, 1), (1, -1, 1), (1, 1, -1), (-1, -1, 1), (-1, -1, -1)]
)
@pytest.mark.parametrize("axis_order", [(0, 1, 2), (2, 0, 1), (1, 2, 0)])
@pytest.mark.parametrize("origin", [(0.0, 0.0, 0.0), (-10.0, -10.0, -10.0)])
@pytest.mark.parametrize(
    "angles", [(0.0, 0.0, 0.0), (0.1, 0.0, 0.0), (0.0, 0.1, 0.0), (0.0, 0.0, 0.1)]
)
def test_transform_fsl_bvec(b_ijk, zooms, flips, axis_order, origin, angles):
    """Test the rotation of FSL b-vectors."""

    angles = dict(zip(("x", "y", "z"), angles, strict=False))
    affine = nb.affines.from_matvec(np.diag(zooms * np.array(flips)), origin)

    # Reorder first 3 columns of affine according to axis_order
    affine = affine[:, list(axis_order) + [3]]

    rotation_matrix = nb.eulerangles.euler2mat(**angles)

    # Ground truth
    rotated_b_ijk = rotation_matrix @ b_ijk

    # Rotation matrix in voxel space to scanner space
    rotation_ras = (
        affine @ nb.affines.from_matvec(rotation_matrix, (0, 0, 0)) @ np.linalg.inv(affine)
    )
    test_b_ijk = transform_fsl_bvec(b_ijk, rotation_ras, affine)

    assert np.allclose(test_b_ijk, rotated_b_ijk, atol=1e-6), (
        f"Expected {rotated_b_ijk}, got {test_b_ijk} for b_ijk={b_ijk}, "
        f"zooms={zooms}, origin={origin}, angles={angles}"
    )<|MERGE_RESOLUTION|>--- conflicted
+++ resolved
@@ -33,13 +33,10 @@
 from nifreeze.data import load
 from nifreeze.data.dmri import (
     DWI,
-<<<<<<< HEAD
-=======
     from_nii,
     validate_gradients,
 )
 from nifreeze.data.dmriutils import (
->>>>>>> bb12af73
     GRADIENT_ABSENCE_ERROR_MSG,
     GRADIENT_BVAL_BVEC_PRIORITY_WARN_MSG,
     GRADIENT_DATA_MISSING_ERROR,
@@ -49,13 +46,7 @@
     GRADIENT_VOLUME_DIMENSIONALITY_MISMATCH_ERROR,
     find_shelling_scheme,
     format_gradients,
-<<<<<<< HEAD
-    from_nii,
     transform_fsl_bvec,
-    validate_gradients,
-=======
-    transform_fsl_bvec,
->>>>>>> bb12af73
 )
 from nifreeze.utils.ndimage import load_api
 
@@ -155,20 +146,6 @@
     "value, expect_transpose",
     [
         # 2D arrays where first dim == 4 and second dim == 4 -> NO transpose
-<<<<<<< HEAD
-        (np.arange(16).reshape(4, 4), False),
-        # 2D arrays where first dim == 4 and second dim != 4 -> transpose
-        (np.arange(12).reshape(4, 3), True),
-        (np.arange(4).reshape(4, 1), True),
-        (np.empty((4, 0)), True),  # zero columns -> still triggers transpose
-        (np.arange(20).reshape(4, 5), True),
-        # 2D arrays where first dim != 4 -> NO transpose
-        (np.arange(12).reshape(3, 4), False),
-        (np.arange(20).reshape(5, 4), False),
-        # List of lists
-        ([[1, 2, 3, 4], [5, 6, 7, 8]], False),
-        ([[1, 2, 3], [4, 5, 6], [7, 8, 9], [10, 11, 12]], True),
-=======
         (B_MATRIX[:4, :], False),
         # 2D arrays where first dim == 4 and second dim != 4 -> transpose
         (B_MATRIX[:3, :].T, True),
@@ -182,7 +159,6 @@
         # List of lists
         ([[1, 0, 0, 100], [0, 1, 0, 100]], False),
         ([[1, 0, 0], [0, 1, 0], [0, 0, 1], [100, 100, 100]], True),
->>>>>>> bb12af73
     ],
 )
 def test_format_gradients_basic(value, expect_transpose):
@@ -202,7 +178,6 @@
     data, affine = setup_random_uniform_spatial_data
     with pytest.raises(ValueError, match=GRADIENT_ABSENCE_ERROR_MSG):
         DWI(dataobj=data, affine=affine)
-<<<<<<< HEAD
 
 
 @pytest.mark.random_gtab_data(10, (1000, 2000), 2)
@@ -210,7 +185,7 @@
 @pytest.mark.parametrize("row_major_gradients", (False, True))
 @pytest.mark.parametrize("additional_grad_columns", (-1, -2, 1))
 def test_dwi_instantiation_gradients_unexpected_columns_error(
-    request, tmp_path, setup_random_dwi_data, row_major_gradients, additional_grad_columns
+    request, setup_random_dwi_data, row_major_gradients, additional_grad_columns
 ):
     (
         dwi_dataobj,
@@ -278,7 +253,7 @@
     ("additional_volume_count", "additional_gradient_count"),
     [(1, 0), (2, 0), (2, 1), (0, 1), (0, 2), (1, 2)],
 )
-def test_dwi_instantiation_gradient_vol_mismatch_error(
+def test_gradient_instantiation_dwi_vol_mismatch_error(
     setup_random_dwi_data, additional_volume_count, additional_gradient_count
 ):
     (
@@ -528,8 +503,6 @@
 
     bvals = gradients[:, -1]
     bvecs = gradients[:, :-1]
-=======
->>>>>>> bb12af73
 
     dwi, _, _ = _dwi_data_to_nifti(
         dwi_dataobj,
@@ -541,343 +514,6 @@
     dwi_fname = tmp_path / "dwi.nii.gz"
     nb.save(dwi, dwi_fname)
 
-<<<<<<< HEAD
-=======
-@pytest.mark.random_gtab_data(10, (1000, 2000), 2)
-@pytest.mark.random_dwi_data(50, (34, 36, 24), True)
-@pytest.mark.parametrize("row_major_gradients", (False, True))
-@pytest.mark.parametrize("additional_grad_columns", (-1, -2, 1))
-def test_dwi_instantiation_gradients_unexpected_columns_error(
-    request, setup_random_dwi_data, row_major_gradients, additional_grad_columns
-):
-    (
-        dwi_dataobj,
-        affine,
-        _,
-        b0_dataobj,
-        gradients,
-        _,
-    ) = setup_random_dwi_data
-
-    # Remove/prepend columns. At this point, it is irrelevant whether the
-    # potential N-dimensional vector is normalized or not
-    if additional_grad_columns < 1:
-        gradients = gradients[:, : gradients.shape[1] + additional_grad_columns]
-    else:
-        rng = request.node.rng
-        add_gradients = rng.random(size=(gradients.shape[0], additional_grad_columns))
-        gradients = np.insert(gradients, 0, add_gradients, axis=1)
-
-    if not row_major_gradients:
-        gradients = gradients.T
-
-    with pytest.raises(ValueError, match=re.escape(GRADIENT_EXPECTED_COLUMNS_ERROR_MSG)):
-        DWI(
-            dataobj=dwi_dataobj,
-            affine=affine,
-            bzero=b0_dataobj,
-            gradients=gradients,
-        )
-
-
-@pytest.mark.random_gtab_data(10, (1000, 2000), 2)
-@pytest.mark.random_dwi_data(50, (34, 36, 24), True)
-@pytest.mark.parametrize("row_major_gradients", (False, True))
-def test_dwi_instantiation_gradients_ndim_error(
-    tmp_path, setup_random_dwi_data, row_major_gradients
-):
-    (
-        dwi_dataobj,
-        affine,
-        _,
-        b0_dataobj,
-        gradients,
-        _,
-    ) = setup_random_dwi_data
-
-    # Store a single column from gradients to try loading a 1D-array. Transpose
-    # depending on whether to follow the row-major convention or not
-    gradients = gradients[:, 0]
-    if not row_major_gradients:
-        gradients = gradients.T
-
-    with pytest.raises(ValueError, match=GRADIENT_NDIM_ERROR_MSG):
-        DWI(
-            dataobj=dwi_dataobj,
-            affine=affine,
-            bzero=b0_dataobj,
-            gradients=gradients,
-        )
-
-
-@pytest.mark.random_gtab_data(10, (1000, 2000), 2)
-@pytest.mark.random_dwi_data(50, (34, 36, 24), True)
-@pytest.mark.parametrize(
-    ("additional_volume_count", "additional_gradient_count"),
-    [(1, 0), (2, 0), (2, 1), (0, 1), (0, 2), (1, 2)],
-)
-def test_gradient_instantiation_dwi_vol_mismatch_error(
-    setup_random_dwi_data, additional_volume_count, additional_gradient_count
-):
-    (
-        dwi_dataobj,
-        affine,
-        _,
-        b0_dataobj,
-        gradients,
-        _,
-    ) = setup_random_dwi_data
-
-    # Add additional volumes: simply concatenate the last volume
-    if additional_volume_count:
-        additional_dwi_dataobj = np.tile(dwi_dataobj[..., -1:], (1, additional_volume_count))
-        dwi_dataobj = np.concatenate((dwi_dataobj, additional_dwi_dataobj), axis=-1)
-    # Add additional gradients: simply concatenate the gradient
-    if additional_gradient_count:
-        additional_gradients = np.tile(gradients[-1:, :], (additional_gradient_count, 1))
-        gradients = np.concatenate((gradients, additional_gradients), axis=0)
-
-    # Test with b0s present
-    n_volumes = dwi_dataobj.shape[-1]
-    with pytest.raises(
-        ValueError,
-        match=GRADIENT_VOLUME_DIMENSIONALITY_MISMATCH_ERROR.format(
-            n_volumes=n_volumes, n_gradients=gradients.shape[0]
-        ),
-    ):
-        DWI(
-            dataobj=dwi_dataobj,
-            affine=affine,
-            bzero=b0_dataobj,
-            gradients=gradients,
-        )
-
-    # Test without b0s present
-    dwi_dataobj = dwi_dataobj[..., 2:]
-    gradients = gradients[2:, :]
-    n_volumes = dwi_dataobj.shape[-1]
-    with pytest.raises(
-        ValueError,
-        match=GRADIENT_VOLUME_DIMENSIONALITY_MISMATCH_ERROR.format(
-            n_volumes=n_volumes, n_gradients=gradients.shape[0]
-        ),
-    ):
-        DWI(
-            dataobj=dwi_dataobj,
-            affine=affine,
-            bzero=b0_dataobj,
-            gradients=gradients,
-        )
-
-
-@pytest.mark.random_gtab_data(10, (1000, 2000), 2)
-@pytest.mark.random_dwi_data(50, (34, 36, 24), True)
-@pytest.mark.parametrize("row_major_gradients", (False, True))
-def test_load_gradients_ndim_error(tmp_path, setup_random_dwi_data, row_major_gradients):
-    (
-        dwi_dataobj,
-        affine,
-        brainmask_dataobj,
-        b0_dataobj,
-        gradients,
-        b0_thres,
-    ) = setup_random_dwi_data
-
-    dwi, _, _ = _dwi_data_to_nifti(
-        dwi_dataobj,
-        affine,
-        brainmask_dataobj.astype(np.uint8),
-        b0_dataobj,
-    )
-
-    dwi_fname = tmp_path / "dwi.nii.gz"
-    nb.save(dwi, dwi_fname)
-
-    # Store a single column from gradients to try loading a 1D-array. Store as
-    # column or array depending on whether to follow the row-major convention or
-    # not
-    gradients = gradients[:, 0]
-    if not row_major_gradients:
-        gradients = gradients[np.newaxis, :]
-
-    grads_fname = tmp_path / "grads.txt"
-    np.savetxt(grads_fname, gradients, fmt="%.6f")
-
-    with pytest.raises(ValueError, match=GRADIENT_NDIM_ERROR_MSG):
-        from_nii(dwi_fname, gradients_file=grads_fname)
-
-
-@pytest.mark.random_gtab_data(10, (1000, 2000), 2)
-@pytest.mark.random_dwi_data(50, (34, 36, 24), True)
-@pytest.mark.parametrize("row_major_gradients", (False, True))
-@pytest.mark.parametrize("additional_grad_columns", (-1, -2, 1))
-def test_load_gradients_expected_columns_error(
-    request, tmp_path, setup_random_dwi_data, row_major_gradients, additional_grad_columns
-):
-    (
-        dwi_dataobj,
-        affine,
-        brainmask_dataobj,
-        b0_dataobj,
-        gradients,
-        b0_thres,
-    ) = setup_random_dwi_data
-
-    dwi, _, _ = _dwi_data_to_nifti(
-        dwi_dataobj,
-        affine,
-        brainmask_dataobj.astype(np.uint8),
-        b0_dataobj,
-    )
-
-    dwi_fname = tmp_path / "dwi.nii.gz"
-    nb.save(dwi, dwi_fname)
-
-    # Remove/prepend columns. At this point, it is irrelevant whether the
-    # potential N-dimensional vector is normalized or not
-    if additional_grad_columns < 1:
-        gradients = gradients[:, : gradients.shape[1] + additional_grad_columns]
-    else:
-        rng = request.node.rng
-        add_gradients = rng.random(size=(gradients.shape[0], additional_grad_columns))
-        gradients = np.insert(gradients, 0, add_gradients, axis=1)
-
-    if not row_major_gradients:
-        gradients = gradients.T
-
-    grads_fname = tmp_path / "grads.txt"
-    np.savetxt(grads_fname, gradients, fmt="%.6f")
-
-    with pytest.raises(ValueError, match=re.escape(GRADIENT_EXPECTED_COLUMNS_ERROR_MSG)):
-        from_nii(dwi_fname, gradients_file=grads_fname)
-
-
-@pytest.mark.random_gtab_data(10, (1000, 2000), 2)
-@pytest.mark.random_dwi_data(50, (34, 36, 24), True)
-def test_load_gradients_bval_bvec_warn(tmp_path, setup_random_dwi_data):
-    (
-        dwi_dataobj,
-        affine,
-        brainmask_dataobj,
-        b0_dataobj,
-        gradients,
-        _,
-    ) = setup_random_dwi_data
-
-    dwi, _, _ = _dwi_data_to_nifti(
-        dwi_dataobj,
-        affine,
-        brainmask_dataobj.astype(np.uint8),
-        b0_dataobj,
-    )
-
-    dwi_fname = tmp_path / "dwi.nii.gz"
-    nb.save(dwi, dwi_fname)
-
-    b0_fname = tmp_path / "b0.nii.gz"
-    nb.Nifti1Image(b0_dataobj, np.eye(4), None).to_filename(b0_fname)
-
-    grads_fname = tmp_path / "grads.txt"
-    np.savetxt(grads_fname, gradients, fmt="%.6f")
-
-    bvals = gradients[:, -1]
-    bvecs = gradients[:, :-1]
-
-    bval_fname = tmp_path / "dwi.bval"
-    bvec_fname = tmp_path / "dwi.bvec"
-    np.savetxt(bvec_fname, bvecs, fmt="%.6f")
-    np.savetxt(bval_fname, bvals, fmt="%.6f")
-
-    with pytest.warns(UserWarning, match=re.escape(GRADIENT_BVAL_BVEC_PRIORITY_WARN_MSG)):
-        _ = from_nii(
-            dwi_fname,
-            gradients_file=grads_fname,
-            bvec_file=bvec_fname,
-            bval_file=bval_fname,
-            b0_file=b0_fname,
-        )
-
-
-@pytest.mark.random_gtab_data(10, (1000, 2000), 2)
-@pytest.mark.random_dwi_data(50, (34, 36, 24), True)
-@pytest.mark.parametrize("row_major_gradients", (False, True))
-def test_load_gradients(tmp_path, setup_random_dwi_data, row_major_gradients):
-    (
-        dwi_dataobj,
-        affine,
-        brainmask_dataobj,
-        b0_dataobj,
-        gradients,
-        b0_thres,
-    ) = setup_random_dwi_data
-
-    dwi, _, _ = _dwi_data_to_nifti(
-        dwi_dataobj,
-        affine,
-        brainmask_dataobj.astype(np.uint8),
-        b0_dataobj,
-    )
-
-    dwi_fname = tmp_path / "dwi.nii.gz"
-    nb.save(dwi, dwi_fname)
-
-    if not row_major_gradients:
-        gradients = gradients.T
-
-    grads_fname = tmp_path / "grads.txt"
-    np.savetxt(grads_fname, gradients, fmt="%.6f")
-
-    dwi = from_nii(dwi_fname, gradients_file=grads_fname)
-    if not row_major_gradients:
-        gradmask = gradients.T[:, -1] > b0_thres
-    else:
-        gradmask = gradients[:, -1] > b0_thres
-
-    if not row_major_gradients:
-        expected_nonzero_grads = gradients.T[gradmask]
-    else:
-        expected_nonzero_grads = gradients[gradmask]
-
-    assert hasattr(dwi, "gradients")
-    assert dwi.gradients.shape == expected_nonzero_grads.shape
-    assert np.allclose(dwi.gradients, expected_nonzero_grads)
-
-
-@pytest.mark.random_gtab_data(10, (1000, 2000), 2)
-@pytest.mark.random_dwi_data(50, (34, 36, 24), True)
-@pytest.mark.parametrize(
-    ("transpose_bvals", "transpose_bvecs"),
-    [
-        (False, False),
-        (True, False),
-        (False, True),
-        (True, True),
-    ],
-)
-def test_load_bvecs_bvals(tmp_path, setup_random_dwi_data, transpose_bvals, transpose_bvecs):
-    (
-        dwi_dataobj,
-        affine,
-        brainmask_dataobj,
-        b0_dataobj,
-        gradients,
-        b0_thres,
-    ) = setup_random_dwi_data
-
-    bvals = gradients[:, -1]
-    bvecs = gradients[:, :-1]
-
-    dwi, _, _ = _dwi_data_to_nifti(
-        dwi_dataobj,
-        affine,
-        brainmask_dataobj.astype(np.uint8),
-        b0_dataobj,
-    )
-
-    dwi_fname = tmp_path / "dwi.nii.gz"
-    nb.save(dwi, dwi_fname)
-
->>>>>>> bb12af73
     if transpose_bvals:
         bvals = bvals.T
     if transpose_bvecs:
