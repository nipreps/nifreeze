# emacs: -*- mode: python; py-indent-offset: 4; indent-tabs-mode: nil -*-
# vi: set ft=python sts=4 ts=4 sw=4 et:
#
# Copyright The NiPreps Developers <nipreps@gmail.com>
#
# Licensed under the Apache License, Version 2.0 (the "License");
# you may not use this file except in compliance with the License.
# You may obtain a copy of the License at
#
#     http://www.apache.org/licenses/LICENSE-2.0
#
# Unless required by applicable law or agreed to in writing, software
# distributed under the License is distributed on an "AS IS" BASIS,
# WITHOUT WARRANTIES OR CONDITIONS OF ANY KIND, either express or implied.
# See the License for the specific language governing permissions and
# limitations under the License.
#
# We support and encourage derived works from this project, please read
# about our expectations at
#
#     https://www.nipreps.org/community/licensing/
#
"""Integration tests."""

import hashlib
from os import cpu_count

import nibabel as nb
import nitransforms as nt
import numpy as np

from nifreeze.data.dmri import DWI
from nifreeze.estimator import Estimator
from nifreeze.model.base import TrivialModel
from nifreeze.registration.utils import displacements_within_mask

EXPECTED_DWI_MOTION_SHA256 = "3ba55cc3acfd584a7738f9701724e284f54bdf72261bf535b5dae062d7c0c30e"


def _sha256sum(path):
    hasher = hashlib.sha256()
    with path.open("rb") as fileobj:
        for chunk in iter(lambda: fileobj.read(1024 * 1024), b""):
            hasher.update(chunk)
    return hasher.hexdigest()


def test_proximity_estimator_trivial_model(datadir, tmp_path, p_error=20.0):
    """
    Check the proximity of transforms estimated by the estimator with a trivial B0 model.

    Parameters
    ----------
    datadir : pathlib.Path
        Path to the test data directory.
    tmp_path : pathlib.Path
        Path to a temporary directory for test outputs.
    p_error : float, optional
        Acceptable percentage error in the estimated transforms, by default 20.0.

    """

    dwi_motion_path = datadir / "dmri_data" / "motion_test_data" / "dwi_motion.h5"
    assert _sha256sum(dwi_motion_path) == EXPECTED_DWI_MOTION_SHA256, (
        "Unexpected checksum for dwi_motion.h5"
    )

    dwi_motion = DWI.from_filename(dwi_motion_path)
    dwi_motion._filepath = tmp_path / "dwi_motion.h5"  # Prevent accidental overwriting

    ground_truth_affines = (
        np.copy(dwi_motion.motion_affines) if dwi_motion.motion_affines is not None else None
    )
    dwi_motion.motion_affines = None  # Erase ground truth for estimation

    model = TrivialModel(dwi_motion)
    estimator = Estimator(model)
    cpus = cpu_count()
    estimator.run(
        dwi_motion,
        seed=12345,
        num_threads=min(cpus if cpus is not None else 1, 8),
    )

<<<<<<< HEAD
    # Uncomment to see the realigned dataset
    xfm = nt.linear.LinearTransformsMapping(
        dwi_motion.motion_affines,
        reference=b0nii,
    )
    nt.resampling.apply(xfm, moved_nii).to_filename(tmp_path / "realigned.nii.gz")
=======
    # # Uncomment to see the realigned dataset
    # nt.linear.LinearTransformsMapping(
    #     dwi_motion.motion_affines,
    #     reference=b0nii,
    # ).apply(moved_nii).to_filename(tmp_path / "realigned.nii.gz")
    dwi_orig = DWI.from_filename(datadir / "dwi.h5")
    has_mask = dwi_orig.brainmask is not None
    masknii = nb.Nifti1Image(
        dwi_orig.brainmask.astype(np.uint8)  # type: ignore
        if has_mask
        else np.ones(dwi_orig.dataobj.shape[:-1], dtype=np.uint8),
        dwi_orig.affine,
        None,
    )
>>>>>>> 359b03be

    # Compute FD within brainmask
    max_error_mask = np.array(
        [
            displacements_within_mask(
                masknii,  # type: ignore
                nt.linear.Affine(est),
                nt.linear.Affine(truth),
            ).max()
            for est, truth in zip(dwi_motion.motion_affines, ground_truth_affines, strict=False)  # type: ignore
        ]
    )

    gt_inverse_errors = np.array(
        [
            displacements_within_mask(
                masknii,  # type: ignore
                ~nt.linear.Affine(truth),
                nt.linear.Affine(np.eye(4)),
            ).max()
            for truth in ground_truth_affines  # type: ignore
        ]
    )

    error_levels = gt_inverse_errors * p_error * 0.01
    masksize = (np.asanyarray(masknii.dataobj) > 0).astype(int).sum()
    assert np.all(max_error_mask < error_levels), (
        "Errors per volume [estimated(ground truth) mm]: "
        + ", ".join(
            f"{e:.2f}({g:.2f})" for e, g in zip(max_error_mask, gt_inverse_errors, strict=False)
        )
        + f" (N={masksize} voxels)."
    )


def test_stacked_estimators(datadir, tmp_path, monkeypatch):
    """Check that models can be stacked."""

    from nifreeze.utils import iterators

    # Wrap into dataset object
    dwi_motion = DWI.from_filename(datadir / "dmri_data" / "motion_test_data" / "dwi_motion.h5")
    dwi_motion._filepath = tmp_path / "dwi_motion.h5"  # Prevent accidental overwriting
    dwi_motion.motion_affines = None  # Erase ground truth for estimation

    def mock_iterator(*_, **kwargs):
        return []

    monkeypatch.setattr(iterators, "random_iterator", mock_iterator)  # Avoid iterator issues

    estimator1 = Estimator(
        TrivialModel(dwi_motion),
        ants_config="dwi-to-dwi_level0.json",
        clip=False,
    )
    estimator2 = Estimator(
        TrivialModel(dwi_motion),
        prev=estimator1,
        clip=False,
    )

    estimator2.run(dwi_motion)<|MERGE_RESOLUTION|>--- conflicted
+++ resolved
@@ -82,14 +82,6 @@
         num_threads=min(cpus if cpus is not None else 1, 8),
     )
 
-<<<<<<< HEAD
-    # Uncomment to see the realigned dataset
-    xfm = nt.linear.LinearTransformsMapping(
-        dwi_motion.motion_affines,
-        reference=b0nii,
-    )
-    nt.resampling.apply(xfm, moved_nii).to_filename(tmp_path / "realigned.nii.gz")
-=======
     # # Uncomment to see the realigned dataset
     # nt.linear.LinearTransformsMapping(
     #     dwi_motion.motion_affines,
@@ -104,7 +96,6 @@
         dwi_orig.affine,
         None,
     )
->>>>>>> 359b03be
 
     # Compute FD within brainmask
     max_error_mask = np.array(
