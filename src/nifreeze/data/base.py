--- conflicted
+++ resolved
@@ -193,19 +193,12 @@
     """Minimal protocol for array-like objects used by :class:`BaseDataset`."""
 
     @property
-<<<<<<< HEAD
-    def shape(self) -> tuple[int, ...]: ...
-
-    @property
-    def dtype(self) -> Any: ...
-=======
     def shape(self) -> tuple[int, ...]:
         ...
 
     @property
     def dtype(self) -> Any:
         ...
->>>>>>> 54a3aae6
 
     def __getitem__(self, key: Any) -> Any:  # pragma: no cover - structural protocol
         ...
@@ -213,7 +206,6 @@
     def __setitem__(self, key: Any, value: Any) -> Any:  # pragma: no cover - structural protocol
         ...
 
-<<<<<<< HEAD
     def __array__(
         self, dtype: Any | None = None
     ) -> np.ndarray:  # pragma: no cover - structural protocol
@@ -222,12 +214,6 @@
     def astype(
         self, dtype: Any, /, *args: Any, **kwargs: Any
     ) -> Any:  # pragma: no cover - structural protocol
-=======
-    def __array__(self, dtype: Any | None = None) -> np.ndarray:  # pragma: no cover - structural protocol
-        ...
-
-    def astype(self, dtype: Any, /, *args: Any, **kwargs: Any) -> Any:  # pragma: no cover - structural protocol
->>>>>>> 54a3aae6
         ...
 
 
