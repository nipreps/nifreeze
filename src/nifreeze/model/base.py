--- conflicted
+++ resolved
@@ -26,15 +26,10 @@
 
 import numpy as np
 
-<<<<<<< HEAD
-=======
-from nifreeze.exceptions import ModelNotFittedError
-
 mask_absence_warn_msg = (
     "No mask provided; consider using a mask to avoid issues in model optimization."
 )
 
->>>>>>> f82305c0
 
 class ModelFactory:
     """A factory for instantiating data models."""
@@ -60,16 +55,10 @@
             raise RuntimeError("No model identifier provided.")
 
         if model.lower() in ("s0", "b0"):
-<<<<<<< HEAD
             return TrivialModel(kwargs.pop("dataset"))
 
         if model.lower() in ("avg", "average", "mean"):
             return ExpectationModel(kwargs.pop("dataset"), **kwargs)
-=======
-            return TrivialModel(
-                mask=kwargs.pop("mask"), predicted=kwargs.pop("S0"), gtab=kwargs.pop("gtab")
-            )
->>>>>>> f82305c0
 
         if model.lower() in ("avgdwi", "averagedwi", "meandwi"):
             from nifreeze.model.dmri import AverageDWIModel
@@ -101,23 +90,10 @@
     def __init__(self, dataset, **kwargs):
         """Base initialization."""
 
-<<<<<<< HEAD
         self._dataset = dataset
         # Warn if mask not present
         if dataset.brainmask is None:
-            warn(
-                "No mask provided; consider using a mask to avoid issues in model optimization.",
-                stacklevel=2,
-            )
-=======
-        # Keep model state
-        self._model = None  # "Main" model
-        self._models = None  # For parallel (chunked) execution
-
-        # Setup brain mask
-        if mask is None:
             warn(mask_absence_warn_msg, stacklevel=2)
->>>>>>> f82305c0
 
     def fit_predict(self, *_, **kwargs):
         """Fit and predict the indicate index of the dataset (abstract signature)."""
