# emacs: -*- mode: python; py-indent-offset: 4; indent-tabs-mode: nil -*-
# vi: set ft=python sts=4 ts=4 sw=4 et:
#
# Copyright The NiPreps Developers <nipreps@gmail.com>
#
# Licensed under the Apache License, Version 2.0 (the "License");
# you may not use this file except in compliance with the License.
# You may obtain a copy of the License at
#
#     http://www.apache.org/licenses/LICENSE-2.0
#
# Unless required by applicable law or agreed to in writing, software
# distributed under the License is distributed on an "AS IS" BASIS,
# WITHOUT WARRANTIES OR CONDITIONS OF ANY KIND, either express or implied.
# See the License for the specific language governing permissions and
# limitations under the License.
#
# We support and encourage derived works from this project, please read
# about our expectations at
#
#     https://www.nipreps.org/community/licensing/
#
"""Models for nuclear imaging."""

from os import cpu_count

import nibabel as nib
import numpy as np
from joblib import Parallel, delayed
from nibabel.processing import smooth_image
<<<<<<< HEAD
import nibabel as nib
=======
>>>>>>> 1705cde2
from scipy.interpolate import BSpline
from scipy.sparse.linalg import cg

from nifreeze.model.base import BaseModel

DEFAULT_TIMEFRAME_MIDPOINT_TOL = 1e-2
"""Time frame tolerance in seconds."""


class PETModel(BaseModel):
    """A PET imaging realignment model based on B-Spline approximation."""

<<<<<<< HEAD
    __slots__ = ("_t", "_x", "_xlim", "_order", "_coeff", "_n_ctrl", "_datashape", "_mask", "_smooth_fwhm", "_thresh_pct")

    def __init__(self, timepoints=None, xlim=None, n_ctrl=None, order=3, smooth_fwhm=10, thresh_pct=20, **kwargs):
=======
    __slots__ = (
        "_t",
        "_x",
        "_xlim",
        "_order",
        "_coeff",
        "_n_ctrl",
        "_datashape",
        "_mask",
        "_smooth_fwhm",
        "_thresh_pct",
    )

    def __init__(
        self,
        timepoints=None,
        xlim=None,
        n_ctrl=None,
        order=3,
        smooth_fwhm=10,
        thresh_pct=20,
        **kwargs,
    ):
>>>>>>> 1705cde2
        """
        Create the B-Spline interpolating matrix.

        Parameters:
        -----------
        timepoints : :obj:`list`
            The timing (in sec) of each PET volume.
            E.g., ``[15.,   45.,   75.,  105.,  135.,  165.,  210.,  270.,  330.,
            420.,  540.,  750., 1050., 1350., 1650., 1950., 2250., 2550.]``

        n_ctrl : :obj:`int`
            Number of B-Spline control points. If `None`, then one control point every
            six timepoints will be used. The less control points, the smoother is the
            model.

        """
        super().__init__(**kwargs)

        if timepoints is None or xlim is None:
            raise TypeError("timepoints must be provided in initialization")

        self._order = order
        self._x = np.array(timepoints, dtype="float32")
        self._xlim = xlim
        self._smooth_fwhm = smooth_fwhm
        self._thresh_pct = thresh_pct

        if self._x[0] < DEFAULT_TIMEFRAME_MIDPOINT_TOL:
            raise ValueError("First frame midpoint should not be zero or negative")
        if self._x[-1] > (self._xlim - DEFAULT_TIMEFRAME_MIDPOINT_TOL):
            raise ValueError("Last frame midpoint should not be equal or greater than duration")

        # Calculate index coordinates in the B-Spline grid
        self._n_ctrl = n_ctrl or (len(timepoints) // 4) + 1

        # B-Spline knots
        self._t = np.arange(-3, float(self._n_ctrl) + 4, dtype="float32")

        self._coeff = None
        self._datashape = None
        self._mask = None

    @property
    def is_fitted(self):
        return self._coeff is not None

    def _fit(self, index: int | None = None, n_jobs=None, **kwargs):
        """Fit the model."""

        if self._locked_fit is not None:
            return n_jobs

<<<<<<< HEAD
        if self._smooth_fwhm > 0:
            smoothed_img = smooth_image(nib.Nifti1Image(data, affine), self._smooth_fwhm)
            data = smoothed_img.get_fdata()

        if self._thresh_pct > 0:
            thresh_val = np.percentile(data, self._thresh_pct)
            data[data < thresh_val] = 0

=======
        if index is not None:
            raise NotImplementedError("Fitting with held-out data is not supported")
>>>>>>> 1705cde2
        timepoints = kwargs.get("timepoints", None) or self._x
        x = (np.array(timepoints, dtype="float32") / self._xlim) * self._n_ctrl

        data = self._dataset.dataobj
        brainmask = self._dataset.brainmask

        if self._smooth_fwhm > 0:
            _, affine, _ = self._dataset[index]
            smoothed_img = smooth_image(nib.Nifti1Image(data, affine), self._smooth_fwhm)
            data = smoothed_img.get_fdata()

        if self._thresh_pct > 0:
            thresh_val = np.percentile(data, self._thresh_pct)
            data[data < thresh_val] = 0

        # Convert data into V (voxels) x T (timepoints)
        data = data.reshape((-1, data.shape[-1])) if brainmask is None else data[brainmask]

        # A.shape = (T, K - 4); T= n. timepoints, K= n. knots (with padding)
        A = BSpline.design_matrix(x, self._t, k=self._order)
        AT = A.T
        ATdotA = AT @ A

        # Parallelize process with joblib
        with Parallel(n_jobs=n_jobs or min(cpu_count() or 1, 8)) as executor:
            results = executor(delayed(cg)(ATdotA, AT @ v) for v in data)

        self._locked_fit = np.array([r[0] for r in results])

    def fit_predict(self, index: int | None = None, **kwargs):
        """Return the corrected volume using B-spline interpolation."""

        # Fit the BSpline basis on all data
        if self._locked_fit is None:
            self._fit(index, n_jobs=kwargs.pop("n_jobs", None), **kwargs)

<<<<<<< HEAD
        if not self.is_fitted:
            raise ModelNotFittedError(f"{type(self).__name__} must be fitted before predicting")
=======
        if index is None:  # If no index, just fit the data.
            return None
>>>>>>> 1705cde2

        # Project sample timing into B-Spline coordinates
        x = (index / self._xlim) * self._n_ctrl
        A = BSpline.design_matrix(x, self._t, k=self._order)

        # A is 1 (num. timepoints) x C (num. coeff)
        # self._coeff is V (num. voxels) x K - 4
        predicted = np.squeeze(A @ self._locked_fit.T)

        brainmask = self._dataset.brainmask
        datashape = self._dataset.dataobj.shape[:3]

        if brainmask is None:
            return predicted.reshape(datashape)

        retval = np.zeros_like(self._dataset.dataobj[..., 0])
        retval[brainmask] = predicted
        return retval<|MERGE_RESOLUTION|>--- conflicted
+++ resolved
@@ -28,10 +28,6 @@
 import numpy as np
 from joblib import Parallel, delayed
 from nibabel.processing import smooth_image
-<<<<<<< HEAD
-import nibabel as nib
-=======
->>>>>>> 1705cde2
 from scipy.interpolate import BSpline
 from scipy.sparse.linalg import cg
 
@@ -44,11 +40,6 @@
 class PETModel(BaseModel):
     """A PET imaging realignment model based on B-Spline approximation."""
 
-<<<<<<< HEAD
-    __slots__ = ("_t", "_x", "_xlim", "_order", "_coeff", "_n_ctrl", "_datashape", "_mask", "_smooth_fwhm", "_thresh_pct")
-
-    def __init__(self, timepoints=None, xlim=None, n_ctrl=None, order=3, smooth_fwhm=10, thresh_pct=20, **kwargs):
-=======
     __slots__ = (
         "_t",
         "_x",
@@ -64,6 +55,7 @@
 
     def __init__(
         self,
+        dataset,
         timepoints=None,
         xlim=None,
         n_ctrl=None,
@@ -72,24 +64,9 @@
         thresh_pct=20,
         **kwargs,
     ):
->>>>>>> 1705cde2
-        """
-        Create the B-Spline interpolating matrix.
+        """Create the B-Spline interpolating matrix."""
 
-        Parameters:
-        -----------
-        timepoints : :obj:`list`
-            The timing (in sec) of each PET volume.
-            E.g., ``[15.,   45.,   75.,  105.,  135.,  165.,  210.,  270.,  330.,
-            420.,  540.,  750., 1050., 1350., 1650., 1950., 2250., 2550.]``
-
-        n_ctrl : :obj:`int`
-            Number of B-Spline control points. If `None`, then one control point every
-            six timepoints will be used. The less control points, the smoother is the
-            model.
-
-        """
-        super().__init__(**kwargs)
+        super().__init__(dataset, **kwargs)
 
         if timepoints is None or xlim is None:
             raise TypeError("timepoints must be provided in initialization")
@@ -103,7 +80,9 @@
         if self._x[0] < DEFAULT_TIMEFRAME_MIDPOINT_TOL:
             raise ValueError("First frame midpoint should not be zero or negative")
         if self._x[-1] > (self._xlim - DEFAULT_TIMEFRAME_MIDPOINT_TOL):
-            raise ValueError("Last frame midpoint should not be equal or greater than duration")
+            raise ValueError(
+                "Last frame midpoint should not be equal or greater than duration"
+            )
 
         # Calculate index coordinates in the B-Spline grid
         self._n_ctrl = n_ctrl or (len(timepoints) // 4) + 1
@@ -125,19 +104,9 @@
         if self._locked_fit is not None:
             return n_jobs
 
-<<<<<<< HEAD
-        if self._smooth_fwhm > 0:
-            smoothed_img = smooth_image(nib.Nifti1Image(data, affine), self._smooth_fwhm)
-            data = smoothed_img.get_fdata()
-
-        if self._thresh_pct > 0:
-            thresh_val = np.percentile(data, self._thresh_pct)
-            data[data < thresh_val] = 0
-
-=======
         if index is not None:
             raise NotImplementedError("Fitting with held-out data is not supported")
->>>>>>> 1705cde2
+
         timepoints = kwargs.get("timepoints", None) or self._x
         x = (np.array(timepoints, dtype="float32") / self._xlim) * self._n_ctrl
 
@@ -145,8 +114,9 @@
         brainmask = self._dataset.brainmask
 
         if self._smooth_fwhm > 0:
-            _, affine, _ = self._dataset[index]
-            smoothed_img = smooth_image(nib.Nifti1Image(data, affine), self._smooth_fwhm)
+            smoothed_img = smooth_image(
+                nib.Nifti1Image(data, self._dataset.affine), self._smooth_fwhm
+            )
             data = smoothed_img.get_fdata()
 
         if self._thresh_pct > 0:
@@ -154,7 +124,9 @@
             data[data < thresh_val] = 0
 
         # Convert data into V (voxels) x T (timepoints)
-        data = data.reshape((-1, data.shape[-1])) if brainmask is None else data[brainmask]
+        data = (
+            data.reshape((-1, data.shape[-1])) if brainmask is None else data[brainmask]
+        )
 
         # A.shape = (T, K - 4); T= n. timepoints, K= n. knots (with padding)
         A = BSpline.design_matrix(x, self._t, k=self._order)
@@ -174,13 +146,8 @@
         if self._locked_fit is None:
             self._fit(index, n_jobs=kwargs.pop("n_jobs", None), **kwargs)
 
-<<<<<<< HEAD
-        if not self.is_fitted:
-            raise ModelNotFittedError(f"{type(self).__name__} must be fitted before predicting")
-=======
         if index is None:  # If no index, just fit the data.
             return None
->>>>>>> 1705cde2
 
         # Project sample timing into B-Spline coordinates
         x = (index / self._xlim) * self._n_ctrl
